--- conflicted
+++ resolved
@@ -106,16 +106,6 @@
 ## 🌟 Contributions Welcome 💙💚💛💜🧡
 
 Got ideas? Found a bug? Want to add a
-<<<<<<< HEAD
-[task](https://github.com/huggingface/lighteval/wiki/Adding-a-Custom-Task) or
-[metric](https://github.com/huggingface/lighteval/wiki/Adding-a-New-Metric)?
-Contributions are warmly welcomed!
-
-If you're adding a new feature, please open an issue first.
-
-If you open a PR, don't forget to run the styling!
-
-=======
 [task](https://huggingface.co/docs/lighteval/adding-a-custom-task) or
 [metric](https://huggingface.co/docs/lighteval/adding-a-new-metric)?
 Contributions are warmly welcomed!
@@ -124,7 +114,6 @@
 
 If you open a PR, don't forget to run the styling!
 
->>>>>>> 4f381b35
 ```bash
 pip install -e .[dev]
 pre-commit install
