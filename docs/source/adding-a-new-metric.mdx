# Adding a New Metric

<<<<<<< HEAD
Lighteval provides a flexible system for creating custom metrics to evaluate model performance. This guide explains how to create and integrate new metrics into the evaluation framework.

## Before You Start

=======
## Before You Start

### Two different types of metrics

There are two types of metrics in Lighteval:

#### Sample-Level Metrics
- **Purpose**: Evaluate individual samples/predictions
- **Input**: Takes a `Doc` (document/sample) and `ModelResponse` (model's prediction)
- **Output**: Returns a float or boolean value for that specific sample
- **Example**: Checking if a model's answer matches the correct answer for one question

#### Corpus-Level Metrics
- **Purpose**: Compute final scores across the entire dataset/corpus
- **Input**: Takes the results from all sample-level evaluations
- **Output**: Returns a single score representing overall performance
- **Examples**:
  - Simple aggregation: Calculating average accuracy across all test samples
  - Complex metrics: BLEU score where sample-level metric prepares data (tokenization, etc.) and corpus-level metric computes the actual BLEU score

>>>>>>> 39b49c26
### Check Existing Metrics

First, check if you can use one of the parameterized functions in
[Corpus Metrics](package_reference/metrics#corpus-metrics) or
[Sample Metrics](package_reference/metrics#sample-metrics).

If not, you can use the `custom_task` system to register your new metric.

> [!TIP]
> To see an example of a custom metric added along with a custom task, look at the [IFEval custom task](https://github.com/huggingface/lighteval/tree/main/examples/custom_tasks/ifeval).

> [!WARNING]
> To contribute your custom metric to the Lighteval repository, you would first need
> to install the required dev dependencies by running `pip install -e .[dev]`
> and then run `pre-commit install` to install the pre-commit hooks.

## Creating a Custom Metric

### Step 1: Create the Metric File

Create a new Python file which should contain the full logic of your metric.
The file also needs to start with these imports:

```python
from aenum import extend_enum
from lighteval.metrics import Metrics
```

### Step 2: Define the Sample-Level Metric

You need to define a sample-level metric. All sample-level metrics will have the same signature, taking a
[`~lighteval.types.Doc`] and a [`~lighteval.types.ModelResponse`]. The metric should return a float or a
boolean.

#### Single Metric Example

```python
def custom_metric(doc: Doc, model_response: ModelResponse) -> bool:
    response = model_response.text[0]
    return response == doc.choices[doc.gold_index]
```

#### Multiple Metrics Example

If you want to return multiple metrics per sample, you need to return a dictionary with the metrics as keys and the values as values:

```python
def custom_metric(doc: Doc, model_response: ModelResponse) -> dict:
    response = model_response.text[0]
    return {"accuracy": response == doc.choices[doc.gold_index], "other_metric": 0.5}
```

### Step 3: Define Aggregation Function (Optional)

You can define an aggregation function if needed. A common aggregation function is `np.mean`:

```python
def agg_function(items):
    flat_items = [item for sublist in items for item in sublist]
    score = sum(flat_items) / len(flat_items)
    return score
```

### Step 4: Create the Metric Object

#### Single Metric

If it's a sample-level metric, you can use the following code
with [`~metrics.utils.metric_utils.SampleLevelMetric`]:

```python
my_custom_metric = SampleLevelMetric(
    metric_name="custom_accuracy",
    higher_is_better=True,
    category="accuracy",
    sample_level_fn=custom_metric,
    corpus_level_fn=agg_function,
)
```

#### Multiple Metrics

If your metric defines multiple metrics per sample, you can use the following code
with [`~metrics.utils.metric_utils.SampleLevelMetricGrouping`]:

```python
custom_metric = SampleLevelMetricGrouping(
    metric_name=["accuracy", "response_length", "confidence"],
    higher_is_better={
        "accuracy": True,
        "response_length": False,  # Shorter responses might be better
        "confidence": True
    },
    category="comprehensive",
    sample_level_fn=custom_metric,
    corpus_level_fn={
        "accuracy": np.mean,
        "response_length": np.mean,
        "confidence": np.mean,
    },
)
```

### Step 5: Register the Metric

To finish, add the following code so that it adds your metric to our metrics list
when loaded as a module:

```python
# Adds the metric to the metric list!
extend_enum(Metrics, "CUSTOM_ACCURACY", my_custom_metric)

if __name__ == "__main__":
    print("Imported metric")
```

## Using Your Custom Metric

### With Custom Tasks

You can then give your custom metric to Lighteval by using `--custom-tasks
path_to_your_file` when launching it after adding it to the task config.

```bash
lighteval accelerate \
    "model_name=openai-community/gpt2" \
    "leaderboard|truthfulqa:mc|0|0" \
    --custom-tasks path_to_your_metric_file.py
```

```python
from lighteval.tasks.lighteval_task import LightevalTaskConfig

task = LightevalTaskConfig(
    name="my_custom_task",
    suite=["community"],
    metric=[my_custom_metric],  # Use your custom metric here
    prompt_function=my_prompt_function,
    hf_repo="my_dataset",
    evaluation_splits=["test"]
)
```<|MERGE_RESOLUTION|>--- conflicted
+++ resolved
@@ -1,11 +1,5 @@
 # Adding a New Metric
 
-<<<<<<< HEAD
-Lighteval provides a flexible system for creating custom metrics to evaluate model performance. This guide explains how to create and integrate new metrics into the evaluation framework.
-
-## Before You Start
-
-=======
 ## Before You Start
 
 ### Two different types of metrics
@@ -26,7 +20,6 @@
   - Simple aggregation: Calculating average accuracy across all test samples
   - Complex metrics: BLEU score where sample-level metric prepares data (tokenization, etc.) and corpus-level metric computes the actual BLEU score
 
->>>>>>> 39b49c26
 ### Check Existing Metrics
 
 First, check if you can use one of the parameterized functions in
