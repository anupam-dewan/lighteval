--- conflicted
+++ resolved
@@ -1,10 +1,6 @@
 # Contributing to Multilingual Evaluations
 
-<<<<<<< HEAD
-Lighteval supports multilingual evaluations through a comprehensive system of translation literals and language-adapted templates. This guide explains how to contribute translations and create new multilingual tasks.
-=======
 Lighteval supports multilingual evaluations through a comprehensive system of translation literals and language-adapted templates.
->>>>>>> 39b49c26
 
 ## Contributing Translation Literals
 
@@ -22,15 +18,9 @@
 We welcome translations in your language! To contribute:
 
 1. **Open the translation literals file**: [translation_literals.py](https://github.com/huggingface/lighteval/blob/main/src/lighteval/tasks/templates/utils/translation_literals.py)
-<<<<<<< HEAD
 
 2. **Edit the file** to add or expand the literal for your language of interest
 
-=======
-
-2. **Edit the file** to add or expand the literal for your language of interest
-
->>>>>>> 39b49c26
 3. **Open a PR** with your modifications
 
 ### Translation Literals Structure
@@ -61,59 +51,6 @@
     # The first characters of your alphabet used in enumerations, if different from English
     indices=["A", "B", "C", ...]
 )
-<<<<<<< HEAD
-```
-
-### Translation Guidelines
-
-- **Accuracy**: Ensure translations are accurate and contextually appropriate
-- **Consistency**: Use consistent terminology across all literals
-- **Cultural Sensitivity**: Consider cultural differences in language usage
-- **Punctuation**: Only adjust punctuation if your language uses different conventions
-- **Indices**: Update the indices list if your language uses different alphabetical characters
-
-## Contributing New Multilingual Tasks
-
-### Prerequisites
-
-Before creating a new multilingual task, you should:
-
-1. **Read the custom task guide**: [Adding a Custom Task](adding-a-custom-task)
-2. **Understand multilingual task structure**: Review the [multilingual tasks](https://github.com/huggingface/lighteval/blob/main/src/lighteval/tasks/multilingual/tasks.py) file
-3. **Browse available templates**: Check the [templates directory](https://github.com/huggingface/lighteval/tree/main/src/lighteval/tasks/templates)
-
-### Key Concepts
-
-#### Language-Adapted Templates
-For multilingual evaluations, the `prompt_function` should be implemented using language-adapted templates. These templates handle:
-- **Correct formatting** for each language
-- **Consistent usage** of language-adjusted prompt anchors (e.g., Question/Answer)
-- **Proper punctuation** and spacing conventions
-
-#### Template Types
-Available template types include:
-- **XNLI**: Natural language inference tasks
-- **COPA**: Causal reasoning tasks
-- **Multiple Choice**: Standard multiple choice questions
-- **Question Answering**: Open-ended question answering
-- **Custom**: Specialized task templates
-
-### Creating Your Multilingual Task
-
-#### Step 1: Create the Task File
-Create a Python file following the custom task guide structure.
-
-#### Step 2: Import Required Components
-```python
-from lighteval.tasks.lighteval_task import LightevalTaskConfig
-from lighteval.tasks.multilingual.language import Language
-from lighteval.tasks.multilingual.formulations import MCFFormulation, CFFormulation, HybridFormulation
-from lighteval.tasks.multilingual.templates import get_template_prompt_function
-from lighteval.tasks.multilingual.metrics import get_metrics_for_formulation, loglikelihood_acc_metric
-from lighteval.tasks.multilingual.normalization import LogProbTokenNorm, LogProbCharNorm
-```
-
-=======
 ```
 
 ## Contributing New Multilingual Tasks
@@ -204,7 +141,6 @@
 from lighteval.tasks.multilingual.normalization import LogProbTokenNorm, LogProbCharNorm
 ```
 
->>>>>>> 39b49c26
 #### Step 3: Define Your Tasks
 ```python
 your_tasks = [
@@ -261,114 +197,15 @@
 > [!TIP]
 > All [`~tasks.lighteval_task.LightevalTaskConfig`] parameters are strongly typed, including the inputs to the template function. Make sure to take advantage of your IDE's functionality to make it easier to correctly fill these parameters.
 
-<<<<<<< HEAD
-### Formulation Types
-
-#### Multiple Choice Formulation (MCF)
-Used for standard multiple choice questions:
-```python
-MCFFormulation()
-```
-
-#### Classification Formulation (CF)
-Used for classification tasks:
-```python
-CFFormulation()
-```
-
-#### Hybrid Formulation
-Used for tasks that combine multiple approaches:
-```python
-HybridFormulation()
-```
-
-### Language Support
-
-Currently supported languages include:
-- **English** (ENGLISH)
-- **Spanish** (SPANISH)
-- **French** (FRENCH)
-- **German** (GERMAN)
-- **Italian** (ITALIAN)
-- **Portuguese** (PORTUGUESE)
-- **Russian** (RUSSIAN)
-- **Chinese** (CHINESE)
-- **Japanese** (JAPANESE)
-- **Korean** (KOREAN)
-- **Arabic** (ARABIC)
-- **Hindi** (HINDI)
-- **Turkish** (TURKISH)
-- **Dutch** (DUTCH)
-- **Polish** (POLISH)
-- **Swedish** (SWEDISH)
-- **Norwegian** (NORWEGIAN)
-- **Danish** (DANISH)
-- **Finnish** (FINNISH)
-
-### Best Practices
-
-#### Translation Literals
-- **Test your translations** with native speakers
-- **Consider regional variations** in language usage
-- **Maintain consistency** with existing translations
-- **Document any special considerations** in your PR
-
-#### Multilingual Tasks
-- **Choose appropriate templates** for your task type
-- **Test across multiple languages** to ensure consistency
-- **Consider cultural differences** in task interpretation
-- **Validate dataset quality** for each language
-- **Use appropriate metrics** for your task formulation
-
-#### Code Quality
-- **Follow existing code style** and conventions
-- **Add comprehensive documentation** for your task
-- **Include example usage** in your PR description
-- **Test thoroughly** before submitting
-
-### Testing Your Contribution
-
-#### Local Testing
-```bash
-# Test your task locally
-lighteval accelerate \
-    "model_name=openai-community/gpt2" \
-    "community|your_task_name|0|0" \
-    --max-samples 10
-```
-
-#### Validation Checklist
-=======
 ### Validation Checklist
->>>>>>> 39b49c26
 - [ ] Translation literals are accurate and complete
 - [ ] Task works correctly across all target languages
 - [ ] Metrics are appropriate for the task type
 - [ ] Documentation is clear and comprehensive
 - [ ] Code follows project conventions
 
-<<<<<<< HEAD
-### Submitting Your Contribution
-
-1. **Create a feature branch** for your changes
-2. **Add comprehensive tests** for your task
-3. **Update documentation** as needed
-4. **Open a pull request** with a clear description
-5. **Respond to review feedback** promptly
-
-Once everything is good, open a PR, and we'll be happy to review it!
-
 ### Getting Help
 
 - **GitHub Issues**: Report bugs or ask questions
 - **Discussions**: Join community discussions
-- **Documentation**: Review existing guides and examples
-
-For more detailed information about multilingual evaluations, see the [Multilingual Tasks Reference](package_reference/tasks).
-=======
-### Getting Help
-
-- **GitHub Issues**: Report bugs or ask questions
-- **Discussions**: Join community discussions
-- **Documentation**: Review existing guides and examples
->>>>>>> 39b49c26
+- **Documentation**: Review existing guides and examples