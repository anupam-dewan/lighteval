--- conflicted
+++ resolved
@@ -54,18 +54,9 @@
 The syntax for the task specification might be a bit hard to grasp at first. The format is as follows:
 
 ```txt
-<<<<<<< HEAD
-{suite}|{task}|{num_few_shot}|{0 for strict `num_few_shots`, or 1 to allow truncation if context size is too small}
-```
-
-If the fourth value is set to 1, Lighteval will check if the prompt (including the few-shot examples) is too long for the context size of the task or the model.
-If so, the number of few-shot examples is automatically reduced.
-
-=======
 {suite}|{task}|{num_few_shot}
 ```
 
->>>>>>> 1036929d
 Tasks have a function applied at the sample level and one at the corpus level. For example,
 - an exact match can be applied per sample, then averaged over the corpus to give the final score
 - samples can be left untouched before applying Corpus BLEU at the corpus level
@@ -95,43 +86,7 @@
 lighteval accelerate \
      "model_name=openai-community/gpt2" \
      ./path/to/lighteval/examples/tasks/recommended_set.txt
-<<<<<<< HEAD
-# or, e.g., "leaderboard|truthfulqa:mc|0|0,leaderboard|gsm8k|3|1"
-=======
 # or, e.g., "leaderboard|truthfulqa:mc|0,leaderboard|gsm8k|3"
-```
-
-## Evaluate a model on one or more GPUs
-
-#### Data parallelism
-
-To evaluate a model on one or more GPUs, first create a multi-gpu config by running.
-
-```bash
-accelerate config
-```
-
-You can then evaluate a model using data parallelism on 8 GPUs like follows:
-
-```bash
-accelerate launch --multi_gpu --num_processes=8 -m \
-    lighteval accelerate \
-    "model_name=openai-community/gpt2" \
-    "leaderboard|truthfulqa:mc|0"
-```
-
-Here, `--override_batch_size` defines the batch size per device, so the effective
-batch size will be `override_batch_size * num_gpus`.
-
-#### Pipeline parallelism
-
-To evaluate a model using pipeline parallelism on 2 or more GPUs, run:
-
-```bash
-lighteval accelerate \
-    "model_name=openai-community/gpt2,model_parallel=True" \
-    "leaderboard|truthfulqa:mc|0"
->>>>>>> 1036929d
 ```
 
 ## Backend Configuration
