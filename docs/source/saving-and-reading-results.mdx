--- conflicted
+++ resolved
@@ -27,11 +27,8 @@
 ## Pushing results to Tensorboard
 
 You can push the results to Tensorboard by setting `--push-to-tensorboard`.
-<<<<<<< HEAD
-=======
 This will create a Tensorboard dashboard in a HF org set with the `--results-org`
 option.
->>>>>>> 6e2754e6
 
 
 ## How to load and investigate details
