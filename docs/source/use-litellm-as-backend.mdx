# Using LiteLLM as Backend

Lighteval allows you to use LiteLLM as a backend, enabling you to call all LLM APIs
using the OpenAI format. LiteLLM supports various providers including Bedrock, Hugging Face, Vertex AI, Together AI, Azure,
OpenAI, Groq, and many others.

> [!TIP]
> Documentation for available APIs and compatible endpoints can be found [here](https://docs.litellm.ai/docs/).

## Basic Usage

```bash
lighteval endpoint litellm \
    "provider=openai,model_name=gpt-3.5-turbo" \
<<<<<<< HEAD
    "lighteval|gsm8k|0|0"
=======
    "lighteval|gsm8k|0" \
>>>>>>> 1036929d
```

## Using a Configuration File

LiteLLM allows generation with any OpenAI-compatible endpoint. For example, you
can evaluate a model running on a local VLLM server.

To do so, you will need to use a configuration file like this:

```yaml
model_parameters:
    model_name: "openai/deepseek-ai/DeepSeek-R1-Distill-Qwen-32B"
    base_url: "URL_OF_THE_ENDPOINT_YOU_WANT_TO_USE"
    api_key: "" # Remove or keep empty as needed
    generation_parameters:
      temperature: 0.5
      max_new_tokens: 256
      stop_tokens: [""]
      top_p: 0.9
      seed: 0
      repetition_penalty: 1.0
      frequency_penalty: 0.0
```

## Supported Providers

LiteLLM supports a wide range of LLM providers:

### Cloud Providers

all cloud providers can be found in the [litellm documentation](https://docs.litellm.ai/docs/providers).

### Local/On-Premise
- **VLLM**: Local VLLM servers
- **Hugging Face**: Local Hugging Face models
- **Custom endpoints**: Any OpenAI-compatible API

## Using with Local Models

### VLLM Server
To use with a local VLLM server:

1. Start your VLLM server:
```bash
vllm serve HuggingFaceH4/zephyr-7b-beta --host 0.0.0.0 --port 8000
```

2. Configure LiteLLM to use the local server:
```yaml
model_parameters:
    provider: "openai"
    model_name: "HuggingFaceH4/zephyr-7b-beta"
    base_url: "http://localhost:8000/v1"
    api_key: ""
```


## Troubleshooting

### Common Issues

1. **API Key Errors**: Ensure your API key is correct and has sufficient permissions
2. **Connection Errors**: Check that the base URL is accessible and the service is running
3. **Model Not Found**: Verify the model name is correct for the specified provider
4. **Rate Limiting**: Implement retry logic or reduce request frequency

### Performance Tips

- Implement retry logic for transient failures
- Consider using batch processing for multiple evaluations
- Monitor API usage and costs for cloud providers

### Error Handling

LiteLLM provides detailed error messages for common issues:
- Invalid API keys
- Model not available
- Rate limiting
- Network connectivity issues

For more detailed error handling and debugging, refer to the [LiteLLM documentation](https://docs.litellm.ai/docs/).<|MERGE_RESOLUTION|>--- conflicted
+++ resolved
@@ -12,11 +12,7 @@
 ```bash
 lighteval endpoint litellm \
     "provider=openai,model_name=gpt-3.5-turbo" \
-<<<<<<< HEAD
-    "lighteval|gsm8k|0|0"
-=======
-    "lighteval|gsm8k|0" \
->>>>>>> 1036929d
+    "lighteval|gsm8k|0"
 ```
 
 ## Using a Configuration File
