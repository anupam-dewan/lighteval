# Using LiteLLM as Backend

Lighteval allows you to use LiteLLM as a backend, enabling you to call all LLM APIs
using the OpenAI format. LiteLLM supports various providers including Bedrock, Hugging Face, Vertex AI, Together AI, Azure,
OpenAI, Groq, and many others.

> [!TIP]
> Documentation for available APIs and compatible endpoints can be found [here](https://docs.litellm.ai/docs/).

## Basic Usage

```bash
lighteval endpoint litellm \
    "provider=openai,model_name=gpt-3.5-turbo" \
<<<<<<< HEAD
    "lighteval|gsm8k|0|0"
=======
    "lighteval|gsm8k|0"
>>>>>>> 39b49c26
```

## Using a Configuration File

LiteLLM allows generation with any OpenAI-compatible endpoint. For example, you
can evaluate a model running on a local VLLM server.

To do so, you will need to use a configuration file like this:

```yaml
model_parameters:
    model_name: "openai/deepseek-ai/DeepSeek-R1-Distill-Qwen-32B"
    base_url: "URL_OF_THE_ENDPOINT_YOU_WANT_TO_USE"
    api_key: "" # Remove or keep empty as needed
    generation_parameters:
      temperature: 0.5
      max_new_tokens: 256
      stop_tokens: [""]
      top_p: 0.9
      seed: 0
      repetition_penalty: 1.0
      frequency_penalty: 0.0
```

## Supported Providers

LiteLLM supports a wide range of LLM providers:

### Cloud Providers
<<<<<<< HEAD
- **OpenAI**: GPT models (GPT-3.5, GPT-4, etc.)
- **Azure OpenAI**: Azure-hosted OpenAI models
- **Google Vertex AI**: PaLM, Gemini models
- **AWS Bedrock**: Claude, Llama, and other models
- **Anthropic**: Claude models
- **Together AI**: Various open-source models
=======

all cloud providers can be found in the [litellm documentation](https://docs.litellm.ai/docs/providers).
>>>>>>> 39b49c26

### Local/On-Premise
- **VLLM**: Local VLLM servers
- **Hugging Face**: Local Hugging Face models
- **Custom endpoints**: Any OpenAI-compatible API

## Using with Local Models

### VLLM Server
To use with a local VLLM server:

1. Start your VLLM server:
```bash
vllm serve HuggingFaceH4/zephyr-7b-beta --host 0.0.0.0 --port 8000
```

2. Configure LiteLLM to use the local server:
```yaml
model_parameters:
    provider: "openai"
    model_name: "HuggingFaceH4/zephyr-7b-beta"
    base_url: "http://localhost:8000/v1"
    api_key: ""
```


## Troubleshooting

### Common Issues

1. **API Key Errors**: Ensure your API key is correct and has sufficient permissions
2. **Connection Errors**: Check that the base URL is accessible and the service is running
3. **Model Not Found**: Verify the model name is correct for the specified provider
4. **Rate Limiting**: Implement retry logic or reduce request frequency

### Performance Tips

- Implement retry logic for transient failures
- Consider using batch processing for multiple evaluations
- Monitor API usage and costs for cloud providers

### Error Handling

LiteLLM provides detailed error messages for common issues:
- Invalid API keys
- Model not available
- Rate limiting
- Network connectivity issues

For more detailed error handling and debugging, refer to the [LiteLLM documentation](https://docs.litellm.ai/docs/).<|MERGE_RESOLUTION|>--- conflicted
+++ resolved
@@ -12,11 +12,7 @@
 ```bash
 lighteval endpoint litellm \
     "provider=openai,model_name=gpt-3.5-turbo" \
-<<<<<<< HEAD
-    "lighteval|gsm8k|0|0"
-=======
     "lighteval|gsm8k|0"
->>>>>>> 39b49c26
 ```
 
 ## Using a Configuration File
@@ -46,17 +42,8 @@
 LiteLLM supports a wide range of LLM providers:
 
 ### Cloud Providers
-<<<<<<< HEAD
-- **OpenAI**: GPT models (GPT-3.5, GPT-4, etc.)
-- **Azure OpenAI**: Azure-hosted OpenAI models
-- **Google Vertex AI**: PaLM, Gemini models
-- **AWS Bedrock**: Claude, Llama, and other models
-- **Anthropic**: Claude models
-- **Together AI**: Various open-source models
-=======
 
 all cloud providers can be found in the [litellm documentation](https://docs.litellm.ai/docs/providers).
->>>>>>> 39b49c26
 
 ### Local/On-Premise
 - **VLLM**: Local VLLM servers
