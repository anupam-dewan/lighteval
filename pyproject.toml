# Code style
[tool.ruff]
line-length = 119

[tool.ruff.lint]
# Enable pycodestyle (`E`) and Pyflakes (`F`) codes by default.
# Never enforce `E501` (line length violations).
ignore = ["E501"]
select = ["C", "E", "F", "I", "W", "CPY"]
fixable = ["A", "B", "C", "D", "E", "F", "G", "I", "N", "Q", "S", "T", "W", "ANN", "ARG", "BLE", "COM", "DJ", "DTZ", "EM", "ERA", "EXE", "FBT", "ICN", "INP", "ISC", "NPY", "PD", "PGH", "PIE", "PL", "PT", "PTH", "PYI", "RET", "RSE", "RUF", "SIM", "SLF", "TCH", "TID", "TRY", "UP", "YTT"]
preview = true

[tool.ruff.lint.isort]
lines-after-imports = 2
known-first-party = ["lighteval"]

[tool.ruff.format]
quote-style = "double" # Like Black, use double quotes for strings.
indent-style = "space" # Like Black, indent with spaces, rather than tabs.
skip-magic-trailing-comma = false # Like Black, respect magic trailing commas.
line-ending = "auto" # Like Black, automatically detect the appropriate line ending.

# Building package
[build-system]
requires = ["setuptools>=61.0"]
build-backend = "setuptools.build_meta"

[tool.setuptools.packages.find]
where = ["src"]

[project]
name = "lighteval"
version = "0.6.0.dev0"
authors = [
  { name="Clémentine Fourrier", email="clementine@huggingface.com" },
  { name="Nathan Habib", email="nathan.habib@huggingface.com" },
  { name="Thomas Wolf", email="thom@huggingface.com" },
]
maintainers = [
  { name="Clémentine Fourrier", email="clementine@huggingface.com" },
  { name="Nathan Habib", email="nathan.habib@huggingface.com" },
]
description = "A lightweight and configurable evaluation package"
readme = "README.md"
requires-python = ">=3.10"
license = {text = "MIT License"}
classifiers = [
    "Development Status :: 3 - Alpha",
    "Intended Audience :: Developers",
    "Programming Language :: Python :: 3.10",
    "License :: OSI Approved :: MIT License",
    "Operating System :: OS Independent",
]
keywords = ["evaluation", "nlp", "llm"]
dependencies = [
    # Base dependencies
    "transformers>=4.38.0",
    "accelerate",
    "huggingface_hub>=0.23.0",
    "torch>=2.0,<3.0",
    "GitPython>=3.1.41", # for logging
    "datasets>=2.14.0",
    "numpy<2",  # pinned to avoid incompatibilities
    # Prettiness
    "typer",
    "termcolor==2.3.0",
    "pytablewriter",
    "rich",
    "colorlog",
    # Extension of metrics
    "aenum==3.1.15",
    # Base metrics
    "nltk==3.9.1",
    "scikit-learn",
    "spacy==3.7.2",
    "sacrebleu",
    "rouge_score==0.1.2",
    "sentencepiece>=0.1.99",
    "protobuf==3.20.*", # pinned for sentencepiece compat
    "pycountry",
    "fsspec>=2023.12.2",
]

[project.optional-dependencies]
litellm = ["litellm", "diskcache"]
tgi = ["text-generation==0.6.0"]
optimum = ["optimum==1.12.0"]
quantization = ["bitsandbytes>=0.41.0", "auto-gptq>=0.4.2"]
adapters = ["peft==0.3.0"]
nanotron = [
  "nanotron",
  "tensorboardX"
]
tensorboardX = ["tensorboardX"]
vllm = ["vllm", "ray", "more_itertools"]
quality = ["ruff==v0.2.2","pre-commit"]
tests = ["pytest==7.4.0"]
dev = ["lighteval[accelerate,quality,tests,multilingual,math]"]
docs = ["hf-doc-builder", "watchdog"]
extended_tasks = [
  "langdetect", # ifeval
  "openai", # llm as a judge using openai models
  "tiktoken"
]
s3 = ["s3fs"]
multilingual = [
    "stanza",
    "spacy[ja,ko,th]",
    "jieba", # for chinese tokenizer
    "pyvi", # for vietnamese tokenizer
]
<<<<<<< HEAD
math = ["latex2sympy2_extended>=0.7.0"]
=======
math = ["latex2sympy2_extended>=0.9.1"]
>>>>>>> 761704d3

[project.urls]
Homepage = "https://github.com/huggingface/lighteval"
Issues = "https://github.com/huggingface/lighteval/issues"
# Documentation = ""
# Changelog = "https://github.com/huggingface/lighteval/blob/master/CHANGELOG.md"

[project.scripts]
lighteval = "lighteval.__main__:app"<|MERGE_RESOLUTION|>--- conflicted
+++ resolved
@@ -109,11 +109,7 @@
     "jieba", # for chinese tokenizer
     "pyvi", # for vietnamese tokenizer
 ]
-<<<<<<< HEAD
-math = ["latex2sympy2_extended>=0.7.0"]
-=======
 math = ["latex2sympy2_extended>=0.9.1"]
->>>>>>> 761704d3
 
 [project.urls]
 Homepage = "https://github.com/huggingface/lighteval"
