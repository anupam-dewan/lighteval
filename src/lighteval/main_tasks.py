--- conflicted
+++ resolved
@@ -66,11 +66,8 @@
 
 
 @app.command()
-<<<<<<< HEAD
-def list(custom_tasks: custom_tasks.type = custom_tasks.default):
-=======
 def list(
-    custom_tasks: Annotated[Optional[str], Option(help="Path to a file with custom tasks")] = None,
+    custom_tasks: custom_tasks.type = custom_tasks.default
     suites: Annotated[
         Optional[str],
         Option(
@@ -78,7 +75,6 @@
         ),
     ] = None,
 ):
->>>>>>> da8466bd
     """
     List all tasks
     """
