# MIT License

# Copyright (c) 2024 The HuggingFace Team

# Permission is hereby granted, free of charge, to any person obtaining a copy
# of this software and associated documentation files (the "Software"), to deal
# in the Software without restriction, including without limitation the rights
# to use, copy, modify, merge, publish, distribute, sublicense, and/or sell
# copies of the Software, and to permit persons to whom the Software is
# furnished to do so, subject to the following conditions:

# The above copyright notice and this permission notice shall be included in all
# copies or substantial portions of the Software.

# THE SOFTWARE IS PROVIDED "AS IS", WITHOUT WARRANTY OF ANY KIND, EXPRESS OR
# IMPLIED, INCLUDING BUT NOT LIMITED TO THE WARRANTIES OF MERCHANTABILITY,
# FITNESS FOR A PARTICULAR PURPOSE AND NONINFRINGEMENT. IN NO EVENT SHALL THE
# AUTHORS OR COPYRIGHT HOLDERS BE LIABLE FOR ANY CLAIM, DAMAGES OR OTHER
# LIABILITY, WHETHER IN AN ACTION OF CONTRACT, TORT OR OTHERWISE, ARISING FROM,
# OUT OF OR IN CONNECTION WITH THE SOFTWARE OR THE USE OR OTHER DEALINGS IN THE
# SOFTWARE.

import re

from lighteval.metrics.metrics import Metric, MetricCategory
from lighteval.models.model_output import ModelResponse
from lighteval.tasks.requests import Doc
from lighteval.utils.utils import as_list


def apply_target_perplexity_metric(results: list[ModelResponse], formatted_doc: Doc, metrics: list[Metric]):
    outputs = {}
    # We only consider the best choice, to check if its logprobs are above 0.5
    results = results[formatted_doc.gold_index]
    target_logprob = results.result[0]
    target_acc = results.result[1]
    reference_text = formatted_doc.get_golds()[0]
<<<<<<< HEAD

    current_result = results.pop(0)
    target_logprob = current_result.result[0]
    target_acc = current_result.result[1]
=======
>>>>>>> 24adaa20

    for metric in metrics:
        if metric.category == MetricCategory.TARGET_PERPLEXITY:
            outputs.update(
                metric.compute(logprobs=target_logprob, target_acc=target_acc, reference_text=reference_text)
            )

    return outputs


<<<<<<< HEAD
def apply_target_multicontext_perplexity_metric(results: list[ModelReturn], formatted_doc: Doc, metrics: list[Metric]):
    outputs = {}

    current_results = [results.pop(0) for _ in range(len(formatted_doc.choices))]

    gold_ixs = as_list(formatted_doc.gold_index)
    choices_logprob = [r.result[0] for r in current_results]

    for metric in metrics:
        if metric.category == MetricCategory.TARGET_PERPLEXITY_MULTI_CONTEXT:
            outputs.update(
                metric.compute(choices_logprob=choices_logprob, gold_ixs=gold_ixs, formatted_doc=formatted_doc)
            )
    return current_results, outputs


def apply_perplexity_metric(results: list[ModelReturn], formatted_doc: Doc, metrics: list[Metric]):
=======
def apply_perplexity_metric(results: list[ModelResponse], formatted_doc: Doc, metrics: list[Metric]):
>>>>>>> 24adaa20
    outputs = {}
    if len(results) > 1:
        raise Exception("You returned more than one result for a sample with a perplexity metric.")
    results = results[0]

    # Sometimes, processing was added for the log processings
    # that we don't want to include when computing the sentence length
    # Check if we want to keep this or not
    if formatted_doc.original_query not in [None, ""]:
        reference_text = formatted_doc.original_query
    else:
        reference_text = formatted_doc.query

    for metric in metrics:
        if metric.category == MetricCategory.PERPLEXITY:
            outputs.update(metric.compute(logprobs=results.result, reference_text=reference_text))

    return outputs


def apply_generative_metric(
    results: list[ModelResponse], formatted_doc: Doc, metrics: list[Metric], output_regex=None, max_num_samples=1
):
    outputs = {}

    if len(results) > 1:
        raise Exception("You returned more than one result for a sample with a generative metric.")
    results = results[0]

    # Post processing prediction
    preds_raw = as_list(results.result)
    preds = []

    for pred_raw in preds_raw:
        if output_regex is not None:
            pred = next(iter(re.findall(output_regex, pred_raw)), "")
        else:
            pred = pred_raw
        preds.append(pred)

    # Extracting gold
    try:
        golds = formatted_doc.get_golds()
    except (KeyError, IndexError):
        golds = None

    # Specific process for HELM like evals # hrm
    # if "label_to_choices" in formatted_doc:
    if formatted_doc.specific is not None and "label_to_choices" in formatted_doc.specific:
        # Helm predicts on labels keys (A/B/C/D), but computes metrics on choices
        preds = [formatted_doc.specific["label_to_choices"].get(p) for p in preds]
        golds = [formatted_doc.specific["label_to_choices"][g] for g in golds]

    for metric in metrics:
        if metric.category == MetricCategory.GENERATIVE:
            outputs.update(
                metric.compute(
                    golds=golds,
                    predictions=as_list(preds[0]) if max_num_samples > 1 else preds,
                    formatted_doc=formatted_doc,
                )
            )
        if metric.category == MetricCategory.GENERATIVE_LOGPROB:
            outputs.update(
                metric.compute(
                    golds=golds,
                    predictions=as_list(preds[0]) if max_num_samples > 1 else preds,
                    formatted_doc=formatted_doc,
                )
            )
        if metric.category == MetricCategory.GENERATIVE_SAMPLING:
            outputs.update(metric.compute(golds=golds, predictions=preds, formatted_doc=formatted_doc))

    return outputs


def apply_multichoice_metric(results: list[ModelResponse], formatted_doc: Doc, metrics: list[Metric]):
    outputs = {}
<<<<<<< HEAD
    mc_results = [results.pop(0) for _ in range(len(formatted_doc.choices))]
=======
>>>>>>> 24adaa20
    if len(formatted_doc.choices) <= 1:
        raise ValueError(
            "You can't use a multi choice metric with only one choice. Use `acc_golds_likelihood` instead."
        )
    if len(results) != len(formatted_doc.choices):
        raise Exception(
            f"You shoud have returned as many model outputs as choices when using an multi choice metric. Returned {len(results)} instead of {len(formatted_doc.choices)}"
        )

    # Todo: make better system with return_bool_score instead of taking first element
    choices_logprob = [results[i].result[0] for i in range(len(formatted_doc.choices))]
    gold_ixs = as_list(formatted_doc.gold_index)

    for metric in metrics:
        if metric.category == MetricCategory.MULTICHOICE:
            outputs.update(
                metric.compute(choices_logprob=choices_logprob, gold_ixs=gold_ixs, formatted_doc=formatted_doc)
            )
<<<<<<< HEAD
    return results, outputs
=======
    return outputs
>>>>>>> 24adaa20


def apply_multichoice_metric_one_token(results: list[ModelResponse], formatted_doc: Doc, metrics: list[Metric]):
    outputs = {}
    if len(results) > 1:
        raise Exception("You returned more than one result for a sample with a gmultichoice metric on only one token.")
    results = results[0]
    choices_logprob = results.result
    gold_ixs = as_list(formatted_doc.gold_index)

    for metric in metrics:
        if metric.category == MetricCategory.MULTICHOICE_ONE_TOKEN:
            outputs.update(
                metric.compute(choices_logprob=choices_logprob, gold_ixs=gold_ixs, formatted_doc=formatted_doc)
            )

    return outputs


def apply_llm_as_judge_metric(results: list[ModelResponse], formatted_doc: Doc, metrics: list[Metric]):
    outputs = {}
    if len(results) > 1:
        raise Exception("You returned more than one result for a sample with an llm as a judge metric.")
    results = results[0]

    predictions = results.result

    for metric in metrics:
        if metric.category in [MetricCategory.LLM_AS_JUDGE_MULTI_TURN, MetricCategory.LLM_AS_JUDGE]:
            outputs.update(metric.compute(predictions=predictions, formatted_doc=formatted_doc))

    return outputs<|MERGE_RESOLUTION|>--- conflicted
+++ resolved
@@ -31,17 +31,10 @@
 def apply_target_perplexity_metric(results: list[ModelResponse], formatted_doc: Doc, metrics: list[Metric]):
     outputs = {}
     # We only consider the best choice, to check if its logprobs are above 0.5
-    results = results[formatted_doc.gold_index]
-    target_logprob = results.result[0]
-    target_acc = results.result[1]
-    reference_text = formatted_doc.get_golds()[0]
-<<<<<<< HEAD
-
     current_result = results.pop(0)
     target_logprob = current_result.result[0]
     target_acc = current_result.result[1]
-=======
->>>>>>> 24adaa20
+    reference_text = formatted_doc.get_golds()[0]
 
     for metric in metrics:
         if metric.category == MetricCategory.TARGET_PERPLEXITY:
@@ -52,8 +45,7 @@
     return outputs
 
 
-<<<<<<< HEAD
-def apply_target_multicontext_perplexity_metric(results: list[ModelReturn], formatted_doc: Doc, metrics: list[Metric]):
+def apply_target_multicontext_perplexity_metric(results: list[ModelResponse], formatted_doc: Doc, metrics: list[Metric]):
     outputs = {}
 
     current_results = [results.pop(0) for _ in range(len(formatted_doc.choices))]
@@ -69,10 +61,7 @@
     return current_results, outputs
 
 
-def apply_perplexity_metric(results: list[ModelReturn], formatted_doc: Doc, metrics: list[Metric]):
-=======
 def apply_perplexity_metric(results: list[ModelResponse], formatted_doc: Doc, metrics: list[Metric]):
->>>>>>> 24adaa20
     outputs = {}
     if len(results) > 1:
         raise Exception("You returned more than one result for a sample with a perplexity metric.")
@@ -151,10 +140,7 @@
 
 def apply_multichoice_metric(results: list[ModelResponse], formatted_doc: Doc, metrics: list[Metric]):
     outputs = {}
-<<<<<<< HEAD
     mc_results = [results.pop(0) for _ in range(len(formatted_doc.choices))]
-=======
->>>>>>> 24adaa20
     if len(formatted_doc.choices) <= 1:
         raise ValueError(
             "You can't use a multi choice metric with only one choice. Use `acc_golds_likelihood` instead."
@@ -173,11 +159,8 @@
             outputs.update(
                 metric.compute(choices_logprob=choices_logprob, gold_ixs=gold_ixs, formatted_doc=formatted_doc)
             )
-<<<<<<< HEAD
-    return results, outputs
-=======
+
     return outputs
->>>>>>> 24adaa20
 
 
 def apply_multichoice_metric_one_token(results: list[ModelResponse], formatted_doc: Doc, metrics: list[Metric]):
