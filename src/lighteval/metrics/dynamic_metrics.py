# MIT License

# Copyright (c) 2024 The HuggingFace Team

# Permission is hereby granted, free of charge, to any person obtaining a copy
# of this software and associated documentation files (the "Software"), to deal
# in the Software without restriction, including without limitation the rights
# to use, copy, modify, merge, publish, distribute, sublicense, and/or sell
# copies of the Software, and to permit persons to whom the Software is
# furnished to do so, subject to the following conditions:

# The above copyright notice and this permission notice shall be included in all
# copies or substantial portions of the Software.

# THE SOFTWARE IS PROVIDED "AS IS", WITHOUT WARRANTY OF ANY KIND, EXPRESS OR
# IMPLIED, INCLUDING BUT NOT LIMITED TO THE WARRANTIES OF MERCHANTABILITY,
# FITNESS FOR A PARTICULAR PURPOSE AND NONINFRINGEMENT. IN NO EVENT SHALL THE
# AUTHORS OR COPYRIGHT HOLDERS BE LIABLE FOR ANY CLAIM, DAMAGES OR OTHER
# LIABILITY, WHETHER IN AN ACTION OF CONTRACT, TORT OR OTHERWISE, ARISING FROM,
# OUT OF OR IN CONNECTION WITH THE SOFTWARE OR THE USE OR OTHER DEALINGS IN THE
# SOFTWARE.

<<<<<<< HEAD
import itertools
import os
import re
from dataclasses import dataclass
from functools import lru_cache, partial
from itertools import product
from typing import Callable, Literal
=======
import logging
from typing import Callable, Literal, Sequence
>>>>>>> 761704d3

import numpy as np
import sympy
from latex2sympy2_extended import NormalizationConfig, normalize_latex
from latex2sympy2_extended import latex2sympy as parse_latex
from sympy import Basic, FiniteSet, Interval, MatrixBase, MatrixExpr, Set, Symbol
from sympy.core.relational import Eq, Relational
from sympy.parsing.sympy_parser import parse_expr

from lighteval.logging.hierarchical_logger import hlog_warn
from lighteval.metrics.metrics_sample import (
    ExactMatches,
    F1_score,
    LoglikelihoodAcc,
    NormalizedMultiChoiceProbability,
    Probability,
)
from lighteval.metrics.normalizations import (
    LogProbNormalization,
    LogProbPMINorm,
    LogProbTokenNorm,
    get_multilingual_normalizer,
)
<<<<<<< HEAD
from lighteval.metrics.utils.metric_utils import (
    MetricCategory,
    MetricUseCase,
    SampleLevelMetric,
)
from lighteval.tasks.requests import Doc
from lighteval.tasks.templates.utils.formulation import ChoicePrefix, get_prefix
from lighteval.tasks.templates.utils.translation_literals import TRANSLATION_LITERALS
=======
from lighteval.metrics.utils.extractive_match_utils import (  # noqa: F401
    ExprExtractionConfig,
    ExtractionTarget,
    IndicesExtractionConfig,
    LatexExtractionConfig,
    extract_target_from_pred,
    get_extraction_regexes,
)
from lighteval.metrics.utils.math_comparison import compare_gold_target
from lighteval.metrics.utils.metric_utils import MetricCategory, MetricUseCase, SampleLevelMetric
from lighteval.tasks.requests import Doc
>>>>>>> 761704d3
from lighteval.utils.language import Language
from lighteval.utils.timeout import timeout


logger = logging.getLogger(__name__)


class TimeoutException(Exception):
    pass


def timeout(timeout_seconds: int = 10):
    """
    A decorator that applies a timeout to the decorated function.
    On Unix: uses signal-based alarm.
    On Windows: uses a multiprocessing-based approach.

    Preferably the unix approach is better, because we don't have to spawn a new process,
    but it's not available on windows.
    """
    if os.name == "posix":
        # Unix-like approach: signal.alarm

        import signal

        def decorator(func):
            def handler(signum, frame):
                raise TimeoutException("Operation timed out!")

            def wrapper(*args, **kwargs):
                old_handler = signal.getsignal(signal.SIGALRM)
                signal.signal(signal.SIGALRM, handler)
                signal.alarm(timeout_seconds)
                try:
                    return func(*args, **kwargs)
                finally:
                    # Cancel the alarm and restore previous handler
                    signal.alarm(0)
                    signal.signal(signal.SIGALRM, old_handler)

            return wrapper

        return decorator

    else:
        # Windows approach: use multiprocessing
        from multiprocessing import Process, Queue

        def decorator(func):
            def wrapper(*args, **kwargs):
                q = Queue()

                def run_func(q, args, kwargs):
                    try:
                        result = func(*args, **kwargs)
                        q.put((True, result))
                    except Exception as e:
                        q.put((False, e))

                p = Process(target=run_func, args=(q, args, kwargs))
                p.start()
                p.join(timeout_seconds)

                if p.is_alive():
                    # Timeout: Terminate the process
                    p.terminate()
                    p.join()
                    raise TimeoutException("Operation timed out!")

                # If we got here, the process completed in time.
                success, value = q.get()
                if success:
                    return value
                else:
                    # The child raised an exception; re-raise it here
                    raise value

            return wrapper

        return decorator


# Small cache, to catche repeated calls invalid parsing
@lru_cache(maxsize=20)
@timeout(timeout_seconds=5)
def parse_latex_with_timeout(latex: str):
    return parse_latex(latex, is_real=not should_treat_as_complex(latex), convert_degrees=False)


@lru_cache(maxsize=20)
@timeout(timeout_seconds=5)
def parse_expr_with_timeout(expr: str):
    return parse_expr(expr)


def loglikelihood_acc_metric(normalization: LogProbNormalization | None = None) -> SampleLevelMetric:
    """
    Creates a accuracy (loglikelihood) metric, which returns accuracy given normalization.
    """

    normalization_str = normalization.name if normalization else ""
    metric_name = f"acc{'_' + normalization_str if normalization_str else ''}"
    return SampleLevelMetric(
        metric_name=metric_name,
        sample_level_fn=LoglikelihoodAcc(logprob_normalization=normalization).compute,
        category=MetricCategory.MULTICHOICE
        if not normalization == LogProbPMINorm()
        else MetricCategory.MULTICHOICE_PMI,
        use_case=MetricUseCase.ACCURACY,
        corpus_level_fn=np.mean,
        higher_is_better=True,
    )


def normalized_multi_choice_prob_metric(
    normalization: LogProbNormalization | None = None,
    aggregation_function: Callable[[np.ndarray], float] = np.max,
) -> SampleLevelMetric:
    """
    Creates a normalized multi-choice probability metric, which returns the probability of the gold choice / sum of probabilities of all choices (after logprobs are normalized).
    """

    normalization_str = normalization.name if normalization else ""
    metric_name = f"normalized_mc_prob{'_' + normalization_str if normalization_str else ''}"

    return SampleLevelMetric(
        metric_name=metric_name,
        sample_level_fn=NormalizedMultiChoiceProbability(
            log_prob_normalization=normalization, aggregation_function=aggregation_function
        ).compute,
        category=MetricCategory.MULTICHOICE
        if not normalization == LogProbPMINorm()
        else MetricCategory.MULTICHOICE_PMI,
        use_case=MetricUseCase.ACCURACY,
        corpus_level_fn=np.mean,
        higher_is_better=True,
    )


def probability_metric(
    normalization: LogProbTokenNorm | None = None,
    aggregation_function: Callable[[np.ndarray], float] = np.max,
) -> SampleLevelMetric:
    """
    Creates a probability metric, which returns the probability of the gold choice given normalization.
    """

    normalization_str = normalization.name if normalization else ""
    metric_name = f"prob{'_' + normalization_str if normalization_str else ''}"

    return SampleLevelMetric(
        metric_name=metric_name,
        sample_level_fn=Probability(normalization=normalization, aggregation_function=aggregation_function).compute,
        category=MetricCategory.TARGET_PERPLEXITY,
        use_case=MetricUseCase.PERPLEXITY,
        corpus_level_fn=np.mean,
        higher_is_better=True,
    )


def multilingual_quasi_f1_score_metric(
    language: Language, aggregation_function: Callable[[list[float]], float] = max
) -> SampleLevelMetric:
    """
    Creates a language-aware F1 score metric, which returns the F1 score.

    Args:
        language: The language of the samples.
        aggregation_function: Aggregation samples to use when multiple golds are present.

    Returns:
        F1 score metric.
    """
    metric_name = f"f1_{language.value}"

    multilang_normalizer = get_multilingual_normalizer(language)
    return SampleLevelMetric(
        metric_name=metric_name,
        sample_level_fn=F1_score(
            normalize_gold=multilang_normalizer,
            normalize_pred=multilang_normalizer,
            aggregation_function=aggregation_function,
        ).compute,
        category=MetricCategory.GENERATIVE,
        use_case=MetricUseCase.ACCURACY,
        corpus_level_fn=np.mean,
        higher_is_better=True,
    )


def multilingual_quasi_exact_match_metric(
    language: Language,
    match_type: Literal["prefix", "suffix", "full"] = "full",
    aggregation_function: Callable[[list[float]], float] = max,
) -> SampleLevelMetric:
    """
    Creates a language-aware exact match metric, which returns the exact match score
    Args:
        language: The language of the samples.
        match_type: The type of match to use
            - "prefix": Prefixes must match
            - "suffix": Suffixes must match
            - "full": Full strings must match
        aggregation_function: Aggregation samples to use when multiple golds are present.
    Returns:
        Exact match metric.
    """
    metric_name = f"exact_match_{language.value}_{match_type}"
    multilang_normalizer = get_multilingual_normalizer(language)
    return SampleLevelMetric(
        metric_name=metric_name,
        sample_level_fn=ExactMatches(
            normalize_gold=multilang_normalizer,
            normalize_pred=multilang_normalizer,
            aggregation_function=aggregation_function,
            type_exact_match=match_type,
        ).compute,
        category=MetricCategory.GENERATIVE,
        use_case=MetricUseCase.ACCURACY,
        corpus_level_fn=np.mean,
        higher_is_better=True,
    )


<<<<<<< HEAD
@dataclass(frozen=True)
class LatexExtractionConfig:
    """
    Config for extracting latex from the prediction.
    Args:
        groups_with_fallback: Groups, which will return a fallback value (postprocessed latex) if latex matching failed.
    """

    try_last_latex_match: bool = True
    enforce_boxed_match: bool = True


@dataclass(frozen=True)
class ExprExtractionConfig:
    try_last_expr_match: bool = True


@dataclass(frozen=True)
class IndicesExtractionConfig:
    prefix_for_extraction: ChoicePrefix
    try_last_indices_match: bool = True


ExtractionTarget = LatexExtractionConfig | ExprExtractionConfig | IndicesExtractionConfig


def extract_expr(match: re.Match) -> tuple[str | sympy.Expr | None, str]:
    # First combine the number
    groups = match.groupdict()
    # This musst always exist
    expr = groups["expr"]
    integer = next((val for name, val in groups.items() if name.startswith("integer") and val), None)
    decimal = next((val for name, val in groups.items() if name.startswith("decimal") and val), None)

    is_percentage = True if groups.get("percent", None) else False

    if integer:
        # Remove thousand separators and convert to float
        num_str = integer.translate(str.maketrans("", "", ", "))

        if decimal:
            # Add decimal part if present
            num_str += f"{decimal.replace(',', '.')}"
        number = sympy.Number(num_str)
        if is_percentage:
            number = number / sympy.Number(100)
        return number, expr
    elif decimal:
        # Just decimal part, convert to float, make sure to use sympy directly to avoid floating point errors
        number = sympy.Float(f"0{decimal}")
        if is_percentage:
            number = number / sympy.Number(100)
        return number, expr

    # Otherwise just return the expression
    # Remove new lines and spaces
    try:
        return parse_expr_with_timeout(expr.replace("\n", " ").replace(" ", " ").replace("^", "**")), expr
    except:
        return None, expr


@lru_cache(maxsize=1000)
def extract_latex(match: re.Match, target_type: LatexExtractionConfig) -> tuple[sympy.Expr | str | None, str]:
    latex_group, latex = next(
        ((name, val) for name, val in match.groupdict().items() if name.startswith("latex") and val), ("", "")
    )
    is_percentage = True if match.group("percent") else False

    normalized_latex = normalize_latex(
        latex,
        NormalizationConfig(
            basic_latex=True,
            units=True,
            malformed_operators=True,
            nits=True,
            boxed=True,
            equations=True,
        ),
    )

    try:
        parsed_latex = parse_latex_with_timeout(normalized_latex)
        if is_percentage:
            parsed_latex = parsed_latex / sympy.Number(100)
    except:
        return None, normalized_latex
    return parsed_latex, normalized_latex


def extract_match(match: re.Match, target_type: ExtractionTarget) -> tuple[str | sympy.Expr | float | None, str]:
    """
    Extracts the match from the regex match.
    Returns a tuple of the extracted value and string representation of the match
    """
    if isinstance(target_type, LatexExtractionConfig):
        return extract_latex(match, target_type)
    elif isinstance(target_type, ExprExtractionConfig):
        return extract_expr(match)
    elif isinstance(target_type, IndicesExtractionConfig):
        return match.group("indices"), match.group("indices")


@lru_cache(maxsize=1)
def lazy_expr_regex(expr_config: ExprExtractionConfig, language: Language) -> list[tuple[re.Pattern[str], int]]:
    translation_literal = TRANSLATION_LITERALS[language]

    # TODO: Possibly we should also nesure that the expression doesn't appear in latex env
    # Basic number patterns (no LaTeX)
    number_re = (
        # Format 1: Numbers with thousand separators (e.g., "1,234.56" or "1 234.56")
        r"(?:"
        r"(?P<integer1>-?\d{1,3}(?:[ ,]\d{3})+)(?P<decimal1>\.\d+)?|"
        # Format 2: Simple numbers with decimal point or comma (e.g., "123.45" or "123,45")
        r"(?P<integer2>-?\d+)(?P<decimal2>[.,]\d+)|"
        # Format 3: Decimal part only (e.g., ".123")
        r"(?P<decimal3>\.\d+)|"
        # Format 4: Integer only (e.g., "123")
        r"(?P<integer3>-?\d+)"
        r")(?P<percent>\s*(?:%|[Pp]ercent|\s*[Pp]ercentage|\s*[Pp]ct))?"
    )

    operators = [r"\+", r"\-", r"\*", r"\×", r"\/", r"\^", r"\(", r"\)", r"\÷"]
    operators_re = "".join(operators)
    all_expr_chars = r"[\d\.\s" + operators_re + r"]"
    # Expression should have at minimum at least one operator, must start with a digit
    expr_re = rf"-?\(?-?\d{all_expr_chars}*[{operators_re}]{all_expr_chars}+\)?"

    # Punctuation regexes
    full_stop_re = rf"[{re.escape(translation_literal.full_stop)}\.]"
    comma_re = rf"[{re.escape(translation_literal.comma)}\,]"
    colon_re = rf"[{re.escape(translation_literal.colon)}\:]"
    space_re = re.escape(translation_literal.sentence_space)

    # For expressions we also allow = prefix without any space, for suffix we allow ) because sometimes the answer is wrapped in parenthesis
    expr_prefix_re = rf"(?:^|{space_re}|\=)(?:\*\*)?"
    expr_suffix_re = rf"(?:\*\*)?(?:{full_stop_re}|{comma_re}|{colon_re}|{space_re}|\)|\$|$)"

    expr = f"(?P<expr>{expr_re}|{number_re})"
    full_expr = rf"(?:{expr_prefix_re}{expr}{expr_suffix_re})"
    regexes: list[tuple[str, int]] = []
    if language == Language.ENGLISH:
        final_answer_prefixed_re = rf"(?i:final answer is)\:?\s*{full_expr}\.?\s?I hope"
        final_answer_prefixed_just_is = rf"(?i:final answer.{{0,100}}?)\s+is\:?{full_expr}"
        regexes.append((final_answer_prefixed_re, 0))
        regexes.append((final_answer_prefixed_just_is, 50))

    answer_prefix_re = rf"(?i:{translation_literal.answer})"
    # Match after the last equals with answer word - require the number pattern
    # Not sure about the equals matchings

    equals_re_colon = rf"{answer_prefix_re}{colon_re}(?:.{{0,100}}=\s*|.{{0,50}}?){full_expr}(?!\s*=)"
    equals_re = rf"{answer_prefix_re}(?:.{{0,100}}=\s*|.{{0,50}}?){full_expr}(?!\s*=)"
    regexes.extend([(equals_re_colon, 100), (equals_re, 200)])

    if expr_config.try_last_expr_match:
        # Priority 3-4: Less specific patterns
        regexes.append((f"({expr_prefix_re})(?P<expr>{expr_re})({expr_suffix_re})", 300))
        regexes.append((f"({expr_prefix_re})(?P<expr>{number_re})({expr_suffix_re})", 300))

        # This ensure that we parse stuff like $1
        regexes.append((f"(?P<expr>{number_re})", 350))

    # We first try to match the answer then the plain number
    return [(re.compile(pattern), priority) for pattern, priority in regexes]


@lru_cache(maxsize=1)
def lazy_latex_regex(latex_config: LatexExtractionConfig, language: Language) -> list[tuple[re.Pattern[str], int]]:
    # Only LaTeX expressions between delimiters
    simple_number = r"-?\d+(?:[.,]\d+)?"
    percent_re_group = r"(?P<percent>\s*(?:\\?%|[Pp]ercent|[Pp]ercentage|[Pp]ct))"
    latex_envs_re = (
        r"("
        r"(?<!\\)\$\$(?P<latexDisplayDollar>[\s\S]+?)(?<!\\)\$\$|"  # $$...$$ (display math, can be multiline)
        r"(?<!\\)\\\[(?P<latexDisplayBracket>[\s\S]+?)(?<!\\)\\\]|"  # \[...\] (display math, can be multiline)
        r"(?<!\\|\d)\$(?P<latexInlineDollar>(?:\\[$]|[^\n$])+?)(?<!\\)\$|"  # $...$ (inline math, single line, allows escaped $), we make sure it's not preceed by a digit to minimize false positives with actualy dollar unit
        r"(?<!\\)\\\((?P<latexInlineParenthesis>[^\n]+?)(?<!\\)\\\)|"  # \(...\) (inline math, single line)
        r"(?<!\\)\[(?P<latexInlineBracket>[^\n$]+?)(?<!\\)\]"  # [....] While this is no a valid display math llms like to generate it, allow it
        rf"){percent_re_group}?"
    )

    # Match latex without environments
    latex_boxed = rf"(?P<latexBoxed>\\boxed{{.+}})\$?{percent_re_group}?"  # Boxed number, it's fine to be as greedy as possible as we will find the correct end afterwards
    latex_fraction = rf"(?P<latexFraction>-?\\frac{{{simple_number}}}{{{simple_number}}})\$?{percent_re_group}?"

    translation_literal = TRANSLATION_LITERALS[language]
    colon_re = rf"[{re.escape(translation_literal.colon)}\:]"

    answer_prefix_re = rf"(?i:{translation_literal.answer})"

    # We first match boxed env, for some reason that's the most common case of output
    # Then we match the latex with environments, then we try to match the fraction
    regexes: list[tuple[str, int]] = []
    for latex_re, base_priority in [(latex_envs_re, 2), (latex_fraction, 3)]:
        if language == Language.ENGLISH:
            final_answer_prefixed_re = rf"(?i:final answer is)\:?\s*{latex_re}\.?\s?I hope"
            final_answer_prefixed_just_is = rf"(?i:final answer.{{0,100}}?)\s+is\:?\s*{latex_re}"
            regexes.append((final_answer_prefixed_re, 0))
            regexes.append((final_answer_prefixed_just_is, 50))

        # Match with answer word - higher priority than plain latex
        # Priority 50
        answer_re_colon = f"{answer_prefix_re}{colon_re}.{{0,50}}?{latex_re}"
        answer_re = f"{answer_prefix_re}.{{0,50}}?{latex_re}"

        regexes.extend([(answer_re_colon, 100), (answer_re, 200)])

        # Match plain LaTeX - lowest priority
        if latex_config.try_last_latex_match:
            regexes.append((latex_re, 300))

    # This ensures that boxed is matched right after the final answer xxxx
    if latex_config.enforce_boxed_match:
        regexes.append((latex_boxed, 55))

    return [(re.compile(pattern, re.DOTALL), priority) for pattern, priority in regexes]


@lru_cache(maxsize=100)
def lazy_indices_regex(
    indices_config: IndicesExtractionConfig, len_choices: int, language: Language
) -> list[tuple[re.Pattern[str], int]]:
    translation_literal = TRANSLATION_LITERALS[language]
    # First get indices to predict
    indices = get_prefix(indices_config.prefix_for_extraction, translation_literal)[:len_choices]
    indice_str_re = f"(?P<indices>{'|'.join([re.escape(i) for i in indices])})"

    # The answer keys are either surrounded with <space>**answer**., or '<space>answer.' or the same without the dot
    full_stop_re = rf"[{re.escape(translation_literal.full_stop)}\.]"
    comma_re = rf"[{re.escape(translation_literal.comma)}\,]"
    colon_re = rf"[{re.escape(translation_literal.colon)}\:]"

    # Do note that this can be just '' for some languages, but it's better because otherwise it will often don't extract any target
    space_re = re.escape(translation_literal.sentence_space)

    answer_prefix_re = rf"(^|{space_re})(?:\*\*)?"
    answer_suffix_re = rf"(?:\*\*)?(?:{full_stop_re}|{comma_re}|{colon_re}|{space_re}|$)"
    answer_re = f"{answer_prefix_re}{indice_str_re}{answer_suffix_re}"
    answer_re_start = rf"^(?:\*\*)?{indice_str_re}{answer_suffix_re}"

    answer_word = f"(?i:{translation_literal.answer})"

    regexes = [
        # Priority 1: Most specific patterns first
        (f"{answer_word}{colon_re}.{{0,50}}?{answer_re}", 0),
        # Priority 2: Answer word patterns
        (f"{answer_word}.{{0,50}}?{answer_re}", 50),
        # Priority 3: Start of line patterns
        (answer_re_start, 100),
    ]

    if indices_config.try_last_indices_match:
        # Priority 4-5: Less specific patterns
        regexes.extend(
            [
                (answer_re, 150),
                (indice_str_re, 200),
            ]
        )

    return [(re.compile(pattern), priority) for pattern, priority in regexes]


def get_extraction_regexes(
    formatted_doc: Doc, target_types: tuple[ExtractionTarget], language: Language
) -> list[tuple[list[tuple[re.Pattern[str], int]], ExtractionTarget]]:
    extraction_regexes = [
        (lazy_latex_regex(target_type, language), target_type)
        if isinstance(target_type, LatexExtractionConfig)
        else (lazy_expr_regex(target_type, language), target_type)
        if isinstance(target_type, ExprExtractionConfig)
        else (lazy_indices_regex(target_type, len(formatted_doc.choices), language), target_type)
        for target_type in target_types
    ]

    # Sort the extraction res so that order is indices, latex, expr
    def get_target_type_order(target_type: ExtractionTarget) -> int:
        match target_type:
            case IndicesExtractionConfig():
                return 0
            case LatexExtractionConfig():
                return 1
            case ExprExtractionConfig():
                return 2

    extraction_regexes = sorted(extraction_regexes, key=lambda x: get_target_type_order(x[1]))

    return extraction_regexes


def extract_target_from_pred(
    pred: str,
    target_res: list[tuple[list[tuple[re.Pattern[str], int]], ExtractionTarget]],
    fallback_mode: Literal["no_fallback", "first_match"] = "no_fallback",
) -> list[str | sympy.Expr | None | float]:
    extracted_predictions = []
    fallbacks = []

    # Get all patterns and sort by priority
    all_patterns = [
        (pattern, target_type, priority)
        for target_patterns, target_type in target_res
        for pattern, priority in target_patterns
    ]

    # Group patterns by priority using itertools.groupby
    for priority, patterns_group in itertools.groupby(sorted(all_patterns, key=lambda x: x[2]), key=lambda x: x[2]):
        # Find all matches for each pattern in this priority group
        matches_with_pos = (
            (match, match.start(), match.end(), target_type)
            for pattern, target_type, _ in patterns_group
            for match in pattern.finditer(pred)
        )

        # Sort matches by end position (rightmost first) and then by start position (leftmost first)
        matches_with_pos = sorted(matches_with_pos, key=lambda x: (x[2], -x[1]), reverse=True)

        # Try to extract from each match, starting from rightmost
        for match, _, _, target_type in matches_with_pos:
            extracted_match, str_fallback = extract_match(match, target_type)

            if str_fallback:
                fallbacks.append(str_fallback)

            if extracted_match is not None:
                extracted_predictions.append(extracted_match)
                break

        # If we found something and we're in first_match mode, stop processing other priorities
        if extracted_predictions:
            break

    # Handle fallback modes
    # if not extracted_predictions:  # Only use fallbacks if no successful extractions
    #     if fallback_mode == "first_match" and fallbacks:
    #         return [fallbacks[0]]  # Return first fallback
    #     elif fallback_mode == "any_match" and fallbacks:
    #         return fallbacks  # Return all fallbacks
    #     elif fallback_mode == "no_fallback":
    #         return []  # Return empty list if no successful extractions

    if fallback_mode == "first_match" and fallbacks:
        extracted_predictions += [fallbacks[0]]

    return extracted_predictions


def safe_sympy_doit(a: sympy.Expr | MatrixBase):
    try:
        return a.doit()
    except TimeoutException:
        raise
    except:
        pass
    return a


def is_atomic_or_negative_atomic(expr: Basic | MatrixBase, atomic_type: type) -> bool:
    """
    Check if expression is either:
    - An instance of the specified atomic type
    - A negative number represented as Mul(-1, atomic_type)
    """
    return isinstance(expr, atomic_type) or (
        isinstance(expr, sympy.Mul)
        and len(expr.args) == 2
        and expr.args[0] == -1
        and isinstance(expr.args[1], atomic_type)
    )


def sympy_numeric_eq(a: sympy.Expr | MatrixBase, b: sympy.Expr | MatrixBase, precision: int):
    # Only do this when one of the two is a float, in other cases use symbolic equality as this could lead to false positives
    # E.g we want 1/3 == 0.333333 to work
    if isinstance(a, (MatrixBase, MatrixExpr)) and isinstance(b, (MatrixBase, MatrixExpr)):
        a = safe_sympy_doit(a)
        b = safe_sympy_doit(b)

        # If we have matrices and one of them is only made of floats, we can use the same logic as above
        if isinstance(a, (MatrixBase)) and isinstance(b, (MatrixBase)) and a.shape == b.shape:
            return all(sympy_numeric_eq(a_elem, b_elem, precision) for a_elem, b_elem in zip(a.flat(), b.flat()))

    # Ensure this also works for negative numbers
    elif is_atomic_or_negative_atomic(a, sympy.Atom) or is_atomic_or_negative_atomic(b, sympy.Atom):
        # If one of them is a float or a negative atomic number, we can try to use precision
        if is_atomic_or_negative_atomic(a, sympy.Float) or is_atomic_or_negative_atomic(b, sympy.Float):
            a = safe_sympy_doit(a)
            b = safe_sympy_doit(b)
            # Now if both are numbers, we can use precision
            if isinstance(a, (sympy.Number)) and isinstance(b, (sympy.Number)):
                return a.round(precision) == b.round(precision)
        else:
            return safe_sympy_doit(a) == safe_sympy_doit(b)

    else:
        try:
            return (a - b).evalf(chop=True) == 0
        except TimeoutException:
            raise
        except:
            pass

    return False


def sympy_symbolic_eq(a: Basic | MatrixBase, b: Basic | MatrixBase) -> bool:
    try:
        a_b_diff = sympy.simplify((a - b))
        if isinstance(a_b_diff, MatrixBase) and a_b_diff.is_zero_matrix:
            return True
        elif isinstance(a_b_diff, Basic) and a_b_diff.is_zero:
            return True
    except TimeoutException:
        raise
    except:
        pass

    return False


def sympy_deep_compare_finite_set(a: FiniteSet, b: FiniteSet, precision: int) -> bool:
    # This ensures it works for {1/3} and {0.333333}
    if len(a) == len(b) and all(sympy_expr_eq(a, b, precision) for a, b in zip(a, b)):
        return True

    return False


def sympy_compare_set_interval(a: FiniteSet, b: Interval, precision: int) -> bool:
    # Only compare if it's the special case of 2 elements
    if len(a) == 2 and b.is_open:
        return sympy_deep_compare_finite_set(a, FiniteSet(b.start, b.end), precision)

    return False


def sympy_compare_interval(a: Interval, b: Interval, precision: int) -> bool:
    return (
        a.left_open == b.left_open
        and a.right_open == b.right_open
        and sympy_expr_eq(a.start, b.start, precision)
        and sympy_expr_eq(a.end, b.end, precision)
    )


def sympy_str_eq(a: sympy.Expr | MatrixBase, b: sympy.Expr | MatrixBase) -> bool:
    # First just do a simple str comparison
    # Because of float comparison, we only use doit() during the string conversion, but keep the original expr
    a_doit = safe_sympy_doit(a)
    b_doit = safe_sympy_doit(b)

    try:
        # Structural equality, the cheapest but the dumbest one, it will fail for a + b vs b + a
        if a_doit == b_doit:
            return True
        # Then do a simple str comparison
        if str(a_doit).strip() == str(b_doit).strip():
            return True
    except TimeoutException:
        raise
    except:
        pass
    return False


def sympy_expr_eq(gold: sympy.Expr | MatrixBase, pred: sympy.Expr | MatrixBase, precision: int) -> bool:
    # If refernce is relational, but target it's not it's possible it's case of k=x+1+z, so we just take x+1+z
    # We assume that the gold never contains symplifications, so we don't handle that case
    # e.g 1+1+1=3 will never be simplified to 3, it would be possibly by doing lhs-rhs == 0, but ehhh just make the gold simpler
    # The new latex2sympy2 will actually convert such cases automatically, but so this is in theory not needed
    if isinstance(gold, Eq) and not isinstance(pred, Relational) and isinstance(gold.lhs, Symbol):
        gold = gold.rhs

    # Here we respect the gold and simplify accordingly, thus any of
    # k=x+1+z or 1+1+1=3 will be simplified to rhs
    if isinstance(pred, Eq) and not isinstance(gold, Eq):
        pred = pred.rhs

    # Start with simple str and expr comparisson as it's the fastest
    # str comparison is better, than simple eq, because it will also handle missarangments
    if sympy_str_eq(gold, pred):
        return True

    # Support for equations
    if isinstance(gold, Relational) and isinstance(pred, Relational):
        # Helper to check if expressions are equivalent when flipped
        def are_flipped_inequalities_equal(a: Relational, b: Relational) -> bool:
            return sympy_expr_eq(a.lhs - a.rhs, b.rhs - b.lhs, precision)

        # Same type of relation (e.g. both <= or both >=)
        if type(gold) == type(pred) and sympy_expr_eq(gold.lhs - gold.rhs, pred.lhs - pred.rhs, precision):
            return True

        # Check flipped inequalities (a <= b equals b >= a)
        if (
            isinstance(gold, sympy.GreaterThan)
            and isinstance(pred, sympy.LessThan)
            or isinstance(gold, sympy.LessThan)
            and isinstance(pred, sympy.GreaterThan)
            or isinstance(gold, sympy.StrictGreaterThan)
            and isinstance(pred, sympy.StrictLessThan)
            or isinstance(gold, sympy.StrictLessThan)
            and isinstance(pred, sympy.StrictGreaterThan)
            or isinstance(gold, sympy.Eq)
            and isinstance(pred, sympy.Eq)
        ) and are_flipped_inequalities_equal(gold, pred):
            return True

        return False

    elif isinstance(gold, (Set)) or isinstance(pred, (Set)):
        # This way we can also evalute {1} and 1 to be equal
        a_set = gold if isinstance(gold, Set) else FiniteSet(gold)
        b_set = pred if isinstance(pred, Set) else FiniteSet(pred)

        # If both are finite sets, we can compare per element
        if isinstance(a_set, Interval) and isinstance(b_set, Interval):
            return sympy_compare_interval(a_set, b_set, precision)

        if a_set == b_set:
            return True
        if a_set.symmetric_difference(b_set).is_empty:
            return True
        if isinstance(a_set, FiniteSet) and isinstance(b_set, FiniteSet):
            return sympy_deep_compare_finite_set(a_set, b_set, precision)

        # Special case for interval and set, it's very hard to distinguish between them 2 element set and interval
        # so in this case we also try to treat them as equal
        if isinstance(a_set, Interval) and isinstance(b_set, FiniteSet):
            return sympy_compare_set_interval(b_set, a_set, precision)

        if isinstance(a_set, FiniteSet) and isinstance(b_set, Interval):
            return sympy_compare_set_interval(a_set, b_set, precision)

        return False

    elif isinstance(gold, (Basic, MatrixBase)) and isinstance(pred, (Basic, MatrixBase)):
        # Mostly so that 0.333333 = 1/3
        if sympy_numeric_eq(gold, pred, precision):
            return True
        # Then try symbolic equality
        if sympy_symbolic_eq(gold, pred):
            return True

    return False


def compare_gold_target(
    gold: list[sympy.Expr | Relational | str], target: list[sympy.Expr | Relational | str], precision: int
) -> bool:
    # REVERT BACK TO 10
    @timeout(timeout_seconds=10)
    def compare_single_extraction(gold: str | sympy.Expr | float, target: str | sympy.Expr | float) -> float:
        # Expression case

        # If both are sympy expressions, we can use sympy to compare them
        if isinstance(gold, (Basic, MatrixBase)) and isinstance(target, (Basic, MatrixBase)):
            return sympy_expr_eq(gold, target, precision)

        # We don't support str / sympy.Expr comparison. Imo there is no point in doing this, as chances
        # of this happening are very low.  The only why one of them is not converted to sympy expression
        # is usually because the parsing logic failed in this case we should improve the parsing logic
        # instead of somehow fixing adhoc.
        elif isinstance(gold, str) and isinstance(target, str):
            # We just do string comparison for everything else
            gold = gold.strip()
            target = target.strip()

            # Ensure it's both not empty and equal
            return len(gold) > 0 and len(target) > 0 and gold == target

        else:
            return False
            # raise ValueError(f"Unsupported comparison between {type(gold)} and {type(target)}")

    def compare_single_extraction_wrapper(g, t):
        try:
            return compare_single_extraction(g, t)
        except TimeoutException:
            return False

    return any(compare_single_extraction_wrapper(g, t) for g, t in product(gold, target))


def extract_target(
    golds: list[str],
    predictions: list[str],
    formatted_doc: Doc,
    language: Language,
    gold_extraction_target: tuple[ExtractionTarget],
    pred_extraction_target: tuple[ExtractionTarget],
    aggregation_function: Callable[[list[float]], float] = max,
    fallback_mode: Literal["no_fallback", "first_match"] = "first_match",
    precision: int = 6,
) -> float:
    # Try each target type in order
    gold_extraction_regexes = get_extraction_regexes(formatted_doc, gold_extraction_target, language)
    pred_extraction_regexes = get_extraction_regexes(formatted_doc, pred_extraction_target, language)

    extracted_predictions = [
        extract_target_from_pred(pred, pred_extraction_regexes, fallback_mode) for pred in predictions
    ]
    extracted_golds = [extract_target_from_pred(gold, gold_extraction_regexes, fallback_mode) for gold in golds]

    # Assert on empty gold and warn on empty pred
    if any(len(g) == 0 for g in extracted_golds):
        hlog_warn(f"No gold targets found for at least one gold. Gold: {golds}, Pred: {predictions}")

    if all(len(p) == 0 for p in extracted_predictions):
        hlog_warn(f"No predictions found for all predictions. Gold: {golds}, Pred: {predictions}")

    if formatted_doc.specific is None:
        formatted_doc.specific = {}

    formatted_doc.specific["extracted_predictions"] = [str(pred) for preds in extracted_predictions for pred in preds]
    formatted_doc.specific["extracted_golds"] = [str(gold) for golds in extracted_golds for gold in golds]

    return aggregation_function(
        (1.0 if any(compare_gold_target(gold, pred, precision) for gold in extracted_golds) else 0.0)
        for pred in extracted_predictions
    )


def multilingual_extractive_match_metric(
    language: Language,
    gold_extraction_target: tuple[ExtractionTarget] = (ExprExtractionConfig(),),
    pred_extraction_target: tuple[ExtractionTarget] = (ExprExtractionConfig(), LatexExtractionConfig()),
    aggregation_function: Callable[[list[float]], float] = max,
    fallback_mode: Literal["no_fallback", "first_match"] = "first_match",
    precision: int = 6,
) -> SampleLevelMetric:
    return SampleLevelMetric(
        metric_name="extractive_match",
        sample_level_fn=partial(
            extract_target,
            language=language,
            gold_extraction_target=gold_extraction_target,
            pred_extraction_target=pred_extraction_target,
            aggregation_function=aggregation_function,
            fallback_mode=fallback_mode,
            precision=precision,
        ),
=======
def multilingual_extractive_match_metric(
    language: Language = Language.ENGLISH,
    gold_extraction_target: Sequence[ExtractionTarget] = (ExprExtractionConfig(),),
    pred_extraction_target: Sequence[ExtractionTarget] = (ExprExtractionConfig(),),
    aggregation_function: Callable[[list[float]], float] = max,
    fallback_mode: Literal["no_fallback", "first_match"] = "first_match",
    precision: int = 6,
) -> SampleLevelMetric:
    """Creates a language-aware extractive match metric that extracts answers from the model's output.

    Known issues:
    - If the task is to simplify an expression, the metric might overestimate the accuracy. This is because if the model doesn't output any anchor for the extraction (e.g final answer is..),
        it's possible that the the extracted prediction will be the expression to simplify. Because we do simplifications ourselves, it can thus happen that sympy will correctly simplify the expression,
        thus it will match gold, despite model not doing anything. PRs to fix this are welcome.

    - There is currently no StringExtractionConfig, so if the gold is \boxed{\text{Friday}} and model outputs Friday it will not match, because nothing will be extracted.

    Args:
        language: Language
            The language of the samples.
        gold_extraction_target: Sequence[ExtractionTarget]
            Extraction targets to use for gold answers. Defaults to extracting simple math expressions.
        pred_extraction_target: Sequence[ExtractionTarget]
            Extraction targets to use for predictions. Defaults to extracting simple math expressions.
        aggregation_function: Callable[[list[float]], float]
            Function to aggregate scores when multiple golds/predictions are present. Defaults to max.
        fallback_mode: Literal["no_fallback", "first_match"]
            How to perform extraction. Defaults to "first_match".
            - "no_fallback": Only use first successfully parsed matches
            - "first_match": Use the first successfully parsed match + first match irregardless the parsing success
        precision: int
            Number of decimal places to use when comparing numerical values. Defaults to 6.

    Returns:
        A sample level metric that extracts and compares mathematical expressions.

    """

    @timeout(2)
    def add_to_specifics_with_timeout(
        formatted_doc: Doc, extracted_predictions: list[list[str]], extracted_golds: list[list[str]]
    ) -> None:
        if formatted_doc.specific is None:
            formatted_doc.specific = {}

        formatted_doc.specific["extracted_predictions"] = [
            str(pred) for preds in extracted_predictions for pred in preds
        ]
        formatted_doc.specific["extracted_golds"] = [str(gold) for golds in extracted_golds for gold in golds]

    def sample_level_fn(golds: list[str], predictions: list[str], formatted_doc: Doc) -> float:
        gold_extraction_regexes = get_extraction_regexes(formatted_doc, gold_extraction_target, language)
        pred_extraction_regexes = get_extraction_regexes(formatted_doc, pred_extraction_target, language)

        extracted_predictions = [
            extract_target_from_pred(pred, pred_extraction_regexes, fallback_mode) for pred in predictions
        ]
        extracted_golds = [extract_target_from_pred(gold, gold_extraction_regexes, fallback_mode) for gold in golds]

        # Assert on empty gold and warn on empty pred
        if any(len(g) == 0 for g in extracted_golds):
            raise ValueError(f"No gold targets found for at least one gold. Gold: {golds}, Pred: {predictions}")

        if all(len(p) == 0 for p in extracted_predictions):
            logger.warning(
                f"We did not manage to extract a prediction in the correct format. Gold: {golds}, Pred: {predictions}"
            )

        # We have to use timeout because the sypmy to str conversion can be very slow
        try:
            add_to_specifics_with_timeout(formatted_doc, extracted_predictions, extracted_golds)
        except:  # noqa: E722
            logger.warning("Timeout when adding extracted predictions and golds to specific")

        return aggregation_function(
            [
                (1.0 if any(compare_gold_target(gold, pred, precision) for gold in extracted_golds) else 0.0)
                for pred in extracted_predictions
            ]
        )

    return SampleLevelMetric(
        metric_name="extractive_match",
        sample_level_fn=sample_level_fn,
>>>>>>> 761704d3
        category=MetricCategory.GENERATIVE,
        use_case=MetricUseCase.ACCURACY,
        corpus_level_fn=np.mean,
        higher_is_better=True,
<<<<<<< HEAD
    )


def should_treat_as_complex(latex_str: str) -> bool:
    """
    Returns True if the latex string likely contains complex numbers, matrices, or vectors.
    """
    complex_pattern = re.compile(
        r"""
        # Complex number indicators
        \\mathbb\{C\}|        # Complex number set ℂ
        \\i\b|                # Complex i
        \bi\b|                # Standalone i
        \\text\{i\}|          # Text i
        \\mathrm\{i\}|        # Roman i
        \\imath\b|            # Alternative i notation

        # Matrix operations
        \\det|                # Determinant
        \\operatorname\{tr\}| # Trace
        \\operatorname\{rank\}| # Rank
        \\text\{rank\}|
        \\arg\{|              # Complex argument
        \\Re\{|               # Real part
        \\Im\{|               # Imaginary part
        \\operatorname\{Re\}| # Real part alternate
        \\operatorname\{Im\}| # Imaginary part alternate
        \\text\{Re\}|         # Real part text
        \\text\{Im\}          # Imaginary part text
    """,
        re.VERBOSE,
    )

    return bool(complex_pattern.search(latex_str))
=======
    )
>>>>>>> 761704d3
<|MERGE_RESOLUTION|>--- conflicted
+++ resolved
@@ -20,18 +20,8 @@
 # OUT OF OR IN CONNECTION WITH THE SOFTWARE OR THE USE OR OTHER DEALINGS IN THE
 # SOFTWARE.
 
-<<<<<<< HEAD
-import itertools
-import os
-import re
-from dataclasses import dataclass
-from functools import lru_cache, partial
-from itertools import product
-from typing import Callable, Literal
-=======
 import logging
 from typing import Callable, Literal, Sequence
->>>>>>> 761704d3
 
 import numpy as np
 import sympy
@@ -55,16 +45,6 @@
     LogProbTokenNorm,
     get_multilingual_normalizer,
 )
-<<<<<<< HEAD
-from lighteval.metrics.utils.metric_utils import (
-    MetricCategory,
-    MetricUseCase,
-    SampleLevelMetric,
-)
-from lighteval.tasks.requests import Doc
-from lighteval.tasks.templates.utils.formulation import ChoicePrefix, get_prefix
-from lighteval.tasks.templates.utils.translation_literals import TRANSLATION_LITERALS
-=======
 from lighteval.metrics.utils.extractive_match_utils import (  # noqa: F401
     ExprExtractionConfig,
     ExtractionTarget,
@@ -76,7 +56,6 @@
 from lighteval.metrics.utils.math_comparison import compare_gold_target
 from lighteval.metrics.utils.metric_utils import MetricCategory, MetricUseCase, SampleLevelMetric
 from lighteval.tasks.requests import Doc
->>>>>>> 761704d3
 from lighteval.utils.language import Language
 from lighteval.utils.timeout import timeout
 
@@ -301,651 +280,6 @@
     )
 
 
-<<<<<<< HEAD
-@dataclass(frozen=True)
-class LatexExtractionConfig:
-    """
-    Config for extracting latex from the prediction.
-    Args:
-        groups_with_fallback: Groups, which will return a fallback value (postprocessed latex) if latex matching failed.
-    """
-
-    try_last_latex_match: bool = True
-    enforce_boxed_match: bool = True
-
-
-@dataclass(frozen=True)
-class ExprExtractionConfig:
-    try_last_expr_match: bool = True
-
-
-@dataclass(frozen=True)
-class IndicesExtractionConfig:
-    prefix_for_extraction: ChoicePrefix
-    try_last_indices_match: bool = True
-
-
-ExtractionTarget = LatexExtractionConfig | ExprExtractionConfig | IndicesExtractionConfig
-
-
-def extract_expr(match: re.Match) -> tuple[str | sympy.Expr | None, str]:
-    # First combine the number
-    groups = match.groupdict()
-    # This musst always exist
-    expr = groups["expr"]
-    integer = next((val for name, val in groups.items() if name.startswith("integer") and val), None)
-    decimal = next((val for name, val in groups.items() if name.startswith("decimal") and val), None)
-
-    is_percentage = True if groups.get("percent", None) else False
-
-    if integer:
-        # Remove thousand separators and convert to float
-        num_str = integer.translate(str.maketrans("", "", ", "))
-
-        if decimal:
-            # Add decimal part if present
-            num_str += f"{decimal.replace(',', '.')}"
-        number = sympy.Number(num_str)
-        if is_percentage:
-            number = number / sympy.Number(100)
-        return number, expr
-    elif decimal:
-        # Just decimal part, convert to float, make sure to use sympy directly to avoid floating point errors
-        number = sympy.Float(f"0{decimal}")
-        if is_percentage:
-            number = number / sympy.Number(100)
-        return number, expr
-
-    # Otherwise just return the expression
-    # Remove new lines and spaces
-    try:
-        return parse_expr_with_timeout(expr.replace("\n", " ").replace(" ", " ").replace("^", "**")), expr
-    except:
-        return None, expr
-
-
-@lru_cache(maxsize=1000)
-def extract_latex(match: re.Match, target_type: LatexExtractionConfig) -> tuple[sympy.Expr | str | None, str]:
-    latex_group, latex = next(
-        ((name, val) for name, val in match.groupdict().items() if name.startswith("latex") and val), ("", "")
-    )
-    is_percentage = True if match.group("percent") else False
-
-    normalized_latex = normalize_latex(
-        latex,
-        NormalizationConfig(
-            basic_latex=True,
-            units=True,
-            malformed_operators=True,
-            nits=True,
-            boxed=True,
-            equations=True,
-        ),
-    )
-
-    try:
-        parsed_latex = parse_latex_with_timeout(normalized_latex)
-        if is_percentage:
-            parsed_latex = parsed_latex / sympy.Number(100)
-    except:
-        return None, normalized_latex
-    return parsed_latex, normalized_latex
-
-
-def extract_match(match: re.Match, target_type: ExtractionTarget) -> tuple[str | sympy.Expr | float | None, str]:
-    """
-    Extracts the match from the regex match.
-    Returns a tuple of the extracted value and string representation of the match
-    """
-    if isinstance(target_type, LatexExtractionConfig):
-        return extract_latex(match, target_type)
-    elif isinstance(target_type, ExprExtractionConfig):
-        return extract_expr(match)
-    elif isinstance(target_type, IndicesExtractionConfig):
-        return match.group("indices"), match.group("indices")
-
-
-@lru_cache(maxsize=1)
-def lazy_expr_regex(expr_config: ExprExtractionConfig, language: Language) -> list[tuple[re.Pattern[str], int]]:
-    translation_literal = TRANSLATION_LITERALS[language]
-
-    # TODO: Possibly we should also nesure that the expression doesn't appear in latex env
-    # Basic number patterns (no LaTeX)
-    number_re = (
-        # Format 1: Numbers with thousand separators (e.g., "1,234.56" or "1 234.56")
-        r"(?:"
-        r"(?P<integer1>-?\d{1,3}(?:[ ,]\d{3})+)(?P<decimal1>\.\d+)?|"
-        # Format 2: Simple numbers with decimal point or comma (e.g., "123.45" or "123,45")
-        r"(?P<integer2>-?\d+)(?P<decimal2>[.,]\d+)|"
-        # Format 3: Decimal part only (e.g., ".123")
-        r"(?P<decimal3>\.\d+)|"
-        # Format 4: Integer only (e.g., "123")
-        r"(?P<integer3>-?\d+)"
-        r")(?P<percent>\s*(?:%|[Pp]ercent|\s*[Pp]ercentage|\s*[Pp]ct))?"
-    )
-
-    operators = [r"\+", r"\-", r"\*", r"\×", r"\/", r"\^", r"\(", r"\)", r"\÷"]
-    operators_re = "".join(operators)
-    all_expr_chars = r"[\d\.\s" + operators_re + r"]"
-    # Expression should have at minimum at least one operator, must start with a digit
-    expr_re = rf"-?\(?-?\d{all_expr_chars}*[{operators_re}]{all_expr_chars}+\)?"
-
-    # Punctuation regexes
-    full_stop_re = rf"[{re.escape(translation_literal.full_stop)}\.]"
-    comma_re = rf"[{re.escape(translation_literal.comma)}\,]"
-    colon_re = rf"[{re.escape(translation_literal.colon)}\:]"
-    space_re = re.escape(translation_literal.sentence_space)
-
-    # For expressions we also allow = prefix without any space, for suffix we allow ) because sometimes the answer is wrapped in parenthesis
-    expr_prefix_re = rf"(?:^|{space_re}|\=)(?:\*\*)?"
-    expr_suffix_re = rf"(?:\*\*)?(?:{full_stop_re}|{comma_re}|{colon_re}|{space_re}|\)|\$|$)"
-
-    expr = f"(?P<expr>{expr_re}|{number_re})"
-    full_expr = rf"(?:{expr_prefix_re}{expr}{expr_suffix_re})"
-    regexes: list[tuple[str, int]] = []
-    if language == Language.ENGLISH:
-        final_answer_prefixed_re = rf"(?i:final answer is)\:?\s*{full_expr}\.?\s?I hope"
-        final_answer_prefixed_just_is = rf"(?i:final answer.{{0,100}}?)\s+is\:?{full_expr}"
-        regexes.append((final_answer_prefixed_re, 0))
-        regexes.append((final_answer_prefixed_just_is, 50))
-
-    answer_prefix_re = rf"(?i:{translation_literal.answer})"
-    # Match after the last equals with answer word - require the number pattern
-    # Not sure about the equals matchings
-
-    equals_re_colon = rf"{answer_prefix_re}{colon_re}(?:.{{0,100}}=\s*|.{{0,50}}?){full_expr}(?!\s*=)"
-    equals_re = rf"{answer_prefix_re}(?:.{{0,100}}=\s*|.{{0,50}}?){full_expr}(?!\s*=)"
-    regexes.extend([(equals_re_colon, 100), (equals_re, 200)])
-
-    if expr_config.try_last_expr_match:
-        # Priority 3-4: Less specific patterns
-        regexes.append((f"({expr_prefix_re})(?P<expr>{expr_re})({expr_suffix_re})", 300))
-        regexes.append((f"({expr_prefix_re})(?P<expr>{number_re})({expr_suffix_re})", 300))
-
-        # This ensure that we parse stuff like $1
-        regexes.append((f"(?P<expr>{number_re})", 350))
-
-    # We first try to match the answer then the plain number
-    return [(re.compile(pattern), priority) for pattern, priority in regexes]
-
-
-@lru_cache(maxsize=1)
-def lazy_latex_regex(latex_config: LatexExtractionConfig, language: Language) -> list[tuple[re.Pattern[str], int]]:
-    # Only LaTeX expressions between delimiters
-    simple_number = r"-?\d+(?:[.,]\d+)?"
-    percent_re_group = r"(?P<percent>\s*(?:\\?%|[Pp]ercent|[Pp]ercentage|[Pp]ct))"
-    latex_envs_re = (
-        r"("
-        r"(?<!\\)\$\$(?P<latexDisplayDollar>[\s\S]+?)(?<!\\)\$\$|"  # $$...$$ (display math, can be multiline)
-        r"(?<!\\)\\\[(?P<latexDisplayBracket>[\s\S]+?)(?<!\\)\\\]|"  # \[...\] (display math, can be multiline)
-        r"(?<!\\|\d)\$(?P<latexInlineDollar>(?:\\[$]|[^\n$])+?)(?<!\\)\$|"  # $...$ (inline math, single line, allows escaped $), we make sure it's not preceed by a digit to minimize false positives with actualy dollar unit
-        r"(?<!\\)\\\((?P<latexInlineParenthesis>[^\n]+?)(?<!\\)\\\)|"  # \(...\) (inline math, single line)
-        r"(?<!\\)\[(?P<latexInlineBracket>[^\n$]+?)(?<!\\)\]"  # [....] While this is no a valid display math llms like to generate it, allow it
-        rf"){percent_re_group}?"
-    )
-
-    # Match latex without environments
-    latex_boxed = rf"(?P<latexBoxed>\\boxed{{.+}})\$?{percent_re_group}?"  # Boxed number, it's fine to be as greedy as possible as we will find the correct end afterwards
-    latex_fraction = rf"(?P<latexFraction>-?\\frac{{{simple_number}}}{{{simple_number}}})\$?{percent_re_group}?"
-
-    translation_literal = TRANSLATION_LITERALS[language]
-    colon_re = rf"[{re.escape(translation_literal.colon)}\:]"
-
-    answer_prefix_re = rf"(?i:{translation_literal.answer})"
-
-    # We first match boxed env, for some reason that's the most common case of output
-    # Then we match the latex with environments, then we try to match the fraction
-    regexes: list[tuple[str, int]] = []
-    for latex_re, base_priority in [(latex_envs_re, 2), (latex_fraction, 3)]:
-        if language == Language.ENGLISH:
-            final_answer_prefixed_re = rf"(?i:final answer is)\:?\s*{latex_re}\.?\s?I hope"
-            final_answer_prefixed_just_is = rf"(?i:final answer.{{0,100}}?)\s+is\:?\s*{latex_re}"
-            regexes.append((final_answer_prefixed_re, 0))
-            regexes.append((final_answer_prefixed_just_is, 50))
-
-        # Match with answer word - higher priority than plain latex
-        # Priority 50
-        answer_re_colon = f"{answer_prefix_re}{colon_re}.{{0,50}}?{latex_re}"
-        answer_re = f"{answer_prefix_re}.{{0,50}}?{latex_re}"
-
-        regexes.extend([(answer_re_colon, 100), (answer_re, 200)])
-
-        # Match plain LaTeX - lowest priority
-        if latex_config.try_last_latex_match:
-            regexes.append((latex_re, 300))
-
-    # This ensures that boxed is matched right after the final answer xxxx
-    if latex_config.enforce_boxed_match:
-        regexes.append((latex_boxed, 55))
-
-    return [(re.compile(pattern, re.DOTALL), priority) for pattern, priority in regexes]
-
-
-@lru_cache(maxsize=100)
-def lazy_indices_regex(
-    indices_config: IndicesExtractionConfig, len_choices: int, language: Language
-) -> list[tuple[re.Pattern[str], int]]:
-    translation_literal = TRANSLATION_LITERALS[language]
-    # First get indices to predict
-    indices = get_prefix(indices_config.prefix_for_extraction, translation_literal)[:len_choices]
-    indice_str_re = f"(?P<indices>{'|'.join([re.escape(i) for i in indices])})"
-
-    # The answer keys are either surrounded with <space>**answer**., or '<space>answer.' or the same without the dot
-    full_stop_re = rf"[{re.escape(translation_literal.full_stop)}\.]"
-    comma_re = rf"[{re.escape(translation_literal.comma)}\,]"
-    colon_re = rf"[{re.escape(translation_literal.colon)}\:]"
-
-    # Do note that this can be just '' for some languages, but it's better because otherwise it will often don't extract any target
-    space_re = re.escape(translation_literal.sentence_space)
-
-    answer_prefix_re = rf"(^|{space_re})(?:\*\*)?"
-    answer_suffix_re = rf"(?:\*\*)?(?:{full_stop_re}|{comma_re}|{colon_re}|{space_re}|$)"
-    answer_re = f"{answer_prefix_re}{indice_str_re}{answer_suffix_re}"
-    answer_re_start = rf"^(?:\*\*)?{indice_str_re}{answer_suffix_re}"
-
-    answer_word = f"(?i:{translation_literal.answer})"
-
-    regexes = [
-        # Priority 1: Most specific patterns first
-        (f"{answer_word}{colon_re}.{{0,50}}?{answer_re}", 0),
-        # Priority 2: Answer word patterns
-        (f"{answer_word}.{{0,50}}?{answer_re}", 50),
-        # Priority 3: Start of line patterns
-        (answer_re_start, 100),
-    ]
-
-    if indices_config.try_last_indices_match:
-        # Priority 4-5: Less specific patterns
-        regexes.extend(
-            [
-                (answer_re, 150),
-                (indice_str_re, 200),
-            ]
-        )
-
-    return [(re.compile(pattern), priority) for pattern, priority in regexes]
-
-
-def get_extraction_regexes(
-    formatted_doc: Doc, target_types: tuple[ExtractionTarget], language: Language
-) -> list[tuple[list[tuple[re.Pattern[str], int]], ExtractionTarget]]:
-    extraction_regexes = [
-        (lazy_latex_regex(target_type, language), target_type)
-        if isinstance(target_type, LatexExtractionConfig)
-        else (lazy_expr_regex(target_type, language), target_type)
-        if isinstance(target_type, ExprExtractionConfig)
-        else (lazy_indices_regex(target_type, len(formatted_doc.choices), language), target_type)
-        for target_type in target_types
-    ]
-
-    # Sort the extraction res so that order is indices, latex, expr
-    def get_target_type_order(target_type: ExtractionTarget) -> int:
-        match target_type:
-            case IndicesExtractionConfig():
-                return 0
-            case LatexExtractionConfig():
-                return 1
-            case ExprExtractionConfig():
-                return 2
-
-    extraction_regexes = sorted(extraction_regexes, key=lambda x: get_target_type_order(x[1]))
-
-    return extraction_regexes
-
-
-def extract_target_from_pred(
-    pred: str,
-    target_res: list[tuple[list[tuple[re.Pattern[str], int]], ExtractionTarget]],
-    fallback_mode: Literal["no_fallback", "first_match"] = "no_fallback",
-) -> list[str | sympy.Expr | None | float]:
-    extracted_predictions = []
-    fallbacks = []
-
-    # Get all patterns and sort by priority
-    all_patterns = [
-        (pattern, target_type, priority)
-        for target_patterns, target_type in target_res
-        for pattern, priority in target_patterns
-    ]
-
-    # Group patterns by priority using itertools.groupby
-    for priority, patterns_group in itertools.groupby(sorted(all_patterns, key=lambda x: x[2]), key=lambda x: x[2]):
-        # Find all matches for each pattern in this priority group
-        matches_with_pos = (
-            (match, match.start(), match.end(), target_type)
-            for pattern, target_type, _ in patterns_group
-            for match in pattern.finditer(pred)
-        )
-
-        # Sort matches by end position (rightmost first) and then by start position (leftmost first)
-        matches_with_pos = sorted(matches_with_pos, key=lambda x: (x[2], -x[1]), reverse=True)
-
-        # Try to extract from each match, starting from rightmost
-        for match, _, _, target_type in matches_with_pos:
-            extracted_match, str_fallback = extract_match(match, target_type)
-
-            if str_fallback:
-                fallbacks.append(str_fallback)
-
-            if extracted_match is not None:
-                extracted_predictions.append(extracted_match)
-                break
-
-        # If we found something and we're in first_match mode, stop processing other priorities
-        if extracted_predictions:
-            break
-
-    # Handle fallback modes
-    # if not extracted_predictions:  # Only use fallbacks if no successful extractions
-    #     if fallback_mode == "first_match" and fallbacks:
-    #         return [fallbacks[0]]  # Return first fallback
-    #     elif fallback_mode == "any_match" and fallbacks:
-    #         return fallbacks  # Return all fallbacks
-    #     elif fallback_mode == "no_fallback":
-    #         return []  # Return empty list if no successful extractions
-
-    if fallback_mode == "first_match" and fallbacks:
-        extracted_predictions += [fallbacks[0]]
-
-    return extracted_predictions
-
-
-def safe_sympy_doit(a: sympy.Expr | MatrixBase):
-    try:
-        return a.doit()
-    except TimeoutException:
-        raise
-    except:
-        pass
-    return a
-
-
-def is_atomic_or_negative_atomic(expr: Basic | MatrixBase, atomic_type: type) -> bool:
-    """
-    Check if expression is either:
-    - An instance of the specified atomic type
-    - A negative number represented as Mul(-1, atomic_type)
-    """
-    return isinstance(expr, atomic_type) or (
-        isinstance(expr, sympy.Mul)
-        and len(expr.args) == 2
-        and expr.args[0] == -1
-        and isinstance(expr.args[1], atomic_type)
-    )
-
-
-def sympy_numeric_eq(a: sympy.Expr | MatrixBase, b: sympy.Expr | MatrixBase, precision: int):
-    # Only do this when one of the two is a float, in other cases use symbolic equality as this could lead to false positives
-    # E.g we want 1/3 == 0.333333 to work
-    if isinstance(a, (MatrixBase, MatrixExpr)) and isinstance(b, (MatrixBase, MatrixExpr)):
-        a = safe_sympy_doit(a)
-        b = safe_sympy_doit(b)
-
-        # If we have matrices and one of them is only made of floats, we can use the same logic as above
-        if isinstance(a, (MatrixBase)) and isinstance(b, (MatrixBase)) and a.shape == b.shape:
-            return all(sympy_numeric_eq(a_elem, b_elem, precision) for a_elem, b_elem in zip(a.flat(), b.flat()))
-
-    # Ensure this also works for negative numbers
-    elif is_atomic_or_negative_atomic(a, sympy.Atom) or is_atomic_or_negative_atomic(b, sympy.Atom):
-        # If one of them is a float or a negative atomic number, we can try to use precision
-        if is_atomic_or_negative_atomic(a, sympy.Float) or is_atomic_or_negative_atomic(b, sympy.Float):
-            a = safe_sympy_doit(a)
-            b = safe_sympy_doit(b)
-            # Now if both are numbers, we can use precision
-            if isinstance(a, (sympy.Number)) and isinstance(b, (sympy.Number)):
-                return a.round(precision) == b.round(precision)
-        else:
-            return safe_sympy_doit(a) == safe_sympy_doit(b)
-
-    else:
-        try:
-            return (a - b).evalf(chop=True) == 0
-        except TimeoutException:
-            raise
-        except:
-            pass
-
-    return False
-
-
-def sympy_symbolic_eq(a: Basic | MatrixBase, b: Basic | MatrixBase) -> bool:
-    try:
-        a_b_diff = sympy.simplify((a - b))
-        if isinstance(a_b_diff, MatrixBase) and a_b_diff.is_zero_matrix:
-            return True
-        elif isinstance(a_b_diff, Basic) and a_b_diff.is_zero:
-            return True
-    except TimeoutException:
-        raise
-    except:
-        pass
-
-    return False
-
-
-def sympy_deep_compare_finite_set(a: FiniteSet, b: FiniteSet, precision: int) -> bool:
-    # This ensures it works for {1/3} and {0.333333}
-    if len(a) == len(b) and all(sympy_expr_eq(a, b, precision) for a, b in zip(a, b)):
-        return True
-
-    return False
-
-
-def sympy_compare_set_interval(a: FiniteSet, b: Interval, precision: int) -> bool:
-    # Only compare if it's the special case of 2 elements
-    if len(a) == 2 and b.is_open:
-        return sympy_deep_compare_finite_set(a, FiniteSet(b.start, b.end), precision)
-
-    return False
-
-
-def sympy_compare_interval(a: Interval, b: Interval, precision: int) -> bool:
-    return (
-        a.left_open == b.left_open
-        and a.right_open == b.right_open
-        and sympy_expr_eq(a.start, b.start, precision)
-        and sympy_expr_eq(a.end, b.end, precision)
-    )
-
-
-def sympy_str_eq(a: sympy.Expr | MatrixBase, b: sympy.Expr | MatrixBase) -> bool:
-    # First just do a simple str comparison
-    # Because of float comparison, we only use doit() during the string conversion, but keep the original expr
-    a_doit = safe_sympy_doit(a)
-    b_doit = safe_sympy_doit(b)
-
-    try:
-        # Structural equality, the cheapest but the dumbest one, it will fail for a + b vs b + a
-        if a_doit == b_doit:
-            return True
-        # Then do a simple str comparison
-        if str(a_doit).strip() == str(b_doit).strip():
-            return True
-    except TimeoutException:
-        raise
-    except:
-        pass
-    return False
-
-
-def sympy_expr_eq(gold: sympy.Expr | MatrixBase, pred: sympy.Expr | MatrixBase, precision: int) -> bool:
-    # If refernce is relational, but target it's not it's possible it's case of k=x+1+z, so we just take x+1+z
-    # We assume that the gold never contains symplifications, so we don't handle that case
-    # e.g 1+1+1=3 will never be simplified to 3, it would be possibly by doing lhs-rhs == 0, but ehhh just make the gold simpler
-    # The new latex2sympy2 will actually convert such cases automatically, but so this is in theory not needed
-    if isinstance(gold, Eq) and not isinstance(pred, Relational) and isinstance(gold.lhs, Symbol):
-        gold = gold.rhs
-
-    # Here we respect the gold and simplify accordingly, thus any of
-    # k=x+1+z or 1+1+1=3 will be simplified to rhs
-    if isinstance(pred, Eq) and not isinstance(gold, Eq):
-        pred = pred.rhs
-
-    # Start with simple str and expr comparisson as it's the fastest
-    # str comparison is better, than simple eq, because it will also handle missarangments
-    if sympy_str_eq(gold, pred):
-        return True
-
-    # Support for equations
-    if isinstance(gold, Relational) and isinstance(pred, Relational):
-        # Helper to check if expressions are equivalent when flipped
-        def are_flipped_inequalities_equal(a: Relational, b: Relational) -> bool:
-            return sympy_expr_eq(a.lhs - a.rhs, b.rhs - b.lhs, precision)
-
-        # Same type of relation (e.g. both <= or both >=)
-        if type(gold) == type(pred) and sympy_expr_eq(gold.lhs - gold.rhs, pred.lhs - pred.rhs, precision):
-            return True
-
-        # Check flipped inequalities (a <= b equals b >= a)
-        if (
-            isinstance(gold, sympy.GreaterThan)
-            and isinstance(pred, sympy.LessThan)
-            or isinstance(gold, sympy.LessThan)
-            and isinstance(pred, sympy.GreaterThan)
-            or isinstance(gold, sympy.StrictGreaterThan)
-            and isinstance(pred, sympy.StrictLessThan)
-            or isinstance(gold, sympy.StrictLessThan)
-            and isinstance(pred, sympy.StrictGreaterThan)
-            or isinstance(gold, sympy.Eq)
-            and isinstance(pred, sympy.Eq)
-        ) and are_flipped_inequalities_equal(gold, pred):
-            return True
-
-        return False
-
-    elif isinstance(gold, (Set)) or isinstance(pred, (Set)):
-        # This way we can also evalute {1} and 1 to be equal
-        a_set = gold if isinstance(gold, Set) else FiniteSet(gold)
-        b_set = pred if isinstance(pred, Set) else FiniteSet(pred)
-
-        # If both are finite sets, we can compare per element
-        if isinstance(a_set, Interval) and isinstance(b_set, Interval):
-            return sympy_compare_interval(a_set, b_set, precision)
-
-        if a_set == b_set:
-            return True
-        if a_set.symmetric_difference(b_set).is_empty:
-            return True
-        if isinstance(a_set, FiniteSet) and isinstance(b_set, FiniteSet):
-            return sympy_deep_compare_finite_set(a_set, b_set, precision)
-
-        # Special case for interval and set, it's very hard to distinguish between them 2 element set and interval
-        # so in this case we also try to treat them as equal
-        if isinstance(a_set, Interval) and isinstance(b_set, FiniteSet):
-            return sympy_compare_set_interval(b_set, a_set, precision)
-
-        if isinstance(a_set, FiniteSet) and isinstance(b_set, Interval):
-            return sympy_compare_set_interval(a_set, b_set, precision)
-
-        return False
-
-    elif isinstance(gold, (Basic, MatrixBase)) and isinstance(pred, (Basic, MatrixBase)):
-        # Mostly so that 0.333333 = 1/3
-        if sympy_numeric_eq(gold, pred, precision):
-            return True
-        # Then try symbolic equality
-        if sympy_symbolic_eq(gold, pred):
-            return True
-
-    return False
-
-
-def compare_gold_target(
-    gold: list[sympy.Expr | Relational | str], target: list[sympy.Expr | Relational | str], precision: int
-) -> bool:
-    # REVERT BACK TO 10
-    @timeout(timeout_seconds=10)
-    def compare_single_extraction(gold: str | sympy.Expr | float, target: str | sympy.Expr | float) -> float:
-        # Expression case
-
-        # If both are sympy expressions, we can use sympy to compare them
-        if isinstance(gold, (Basic, MatrixBase)) and isinstance(target, (Basic, MatrixBase)):
-            return sympy_expr_eq(gold, target, precision)
-
-        # We don't support str / sympy.Expr comparison. Imo there is no point in doing this, as chances
-        # of this happening are very low.  The only why one of them is not converted to sympy expression
-        # is usually because the parsing logic failed in this case we should improve the parsing logic
-        # instead of somehow fixing adhoc.
-        elif isinstance(gold, str) and isinstance(target, str):
-            # We just do string comparison for everything else
-            gold = gold.strip()
-            target = target.strip()
-
-            # Ensure it's both not empty and equal
-            return len(gold) > 0 and len(target) > 0 and gold == target
-
-        else:
-            return False
-            # raise ValueError(f"Unsupported comparison between {type(gold)} and {type(target)}")
-
-    def compare_single_extraction_wrapper(g, t):
-        try:
-            return compare_single_extraction(g, t)
-        except TimeoutException:
-            return False
-
-    return any(compare_single_extraction_wrapper(g, t) for g, t in product(gold, target))
-
-
-def extract_target(
-    golds: list[str],
-    predictions: list[str],
-    formatted_doc: Doc,
-    language: Language,
-    gold_extraction_target: tuple[ExtractionTarget],
-    pred_extraction_target: tuple[ExtractionTarget],
-    aggregation_function: Callable[[list[float]], float] = max,
-    fallback_mode: Literal["no_fallback", "first_match"] = "first_match",
-    precision: int = 6,
-) -> float:
-    # Try each target type in order
-    gold_extraction_regexes = get_extraction_regexes(formatted_doc, gold_extraction_target, language)
-    pred_extraction_regexes = get_extraction_regexes(formatted_doc, pred_extraction_target, language)
-
-    extracted_predictions = [
-        extract_target_from_pred(pred, pred_extraction_regexes, fallback_mode) for pred in predictions
-    ]
-    extracted_golds = [extract_target_from_pred(gold, gold_extraction_regexes, fallback_mode) for gold in golds]
-
-    # Assert on empty gold and warn on empty pred
-    if any(len(g) == 0 for g in extracted_golds):
-        hlog_warn(f"No gold targets found for at least one gold. Gold: {golds}, Pred: {predictions}")
-
-    if all(len(p) == 0 for p in extracted_predictions):
-        hlog_warn(f"No predictions found for all predictions. Gold: {golds}, Pred: {predictions}")
-
-    if formatted_doc.specific is None:
-        formatted_doc.specific = {}
-
-    formatted_doc.specific["extracted_predictions"] = [str(pred) for preds in extracted_predictions for pred in preds]
-    formatted_doc.specific["extracted_golds"] = [str(gold) for golds in extracted_golds for gold in golds]
-
-    return aggregation_function(
-        (1.0 if any(compare_gold_target(gold, pred, precision) for gold in extracted_golds) else 0.0)
-        for pred in extracted_predictions
-    )
-
-
-def multilingual_extractive_match_metric(
-    language: Language,
-    gold_extraction_target: tuple[ExtractionTarget] = (ExprExtractionConfig(),),
-    pred_extraction_target: tuple[ExtractionTarget] = (ExprExtractionConfig(), LatexExtractionConfig()),
-    aggregation_function: Callable[[list[float]], float] = max,
-    fallback_mode: Literal["no_fallback", "first_match"] = "first_match",
-    precision: int = 6,
-) -> SampleLevelMetric:
-    return SampleLevelMetric(
-        metric_name="extractive_match",
-        sample_level_fn=partial(
-            extract_target,
-            language=language,
-            gold_extraction_target=gold_extraction_target,
-            pred_extraction_target=pred_extraction_target,
-            aggregation_function=aggregation_function,
-            fallback_mode=fallback_mode,
-            precision=precision,
-        ),
-=======
 def multilingual_extractive_match_metric(
     language: Language = Language.ENGLISH,
     gold_extraction_target: Sequence[ExtractionTarget] = (ExprExtractionConfig(),),
@@ -1030,46 +364,8 @@
     return SampleLevelMetric(
         metric_name="extractive_match",
         sample_level_fn=sample_level_fn,
->>>>>>> 761704d3
         category=MetricCategory.GENERATIVE,
         use_case=MetricUseCase.ACCURACY,
         corpus_level_fn=np.mean,
         higher_is_better=True,
-<<<<<<< HEAD
-    )
-
-
-def should_treat_as_complex(latex_str: str) -> bool:
-    """
-    Returns True if the latex string likely contains complex numbers, matrices, or vectors.
-    """
-    complex_pattern = re.compile(
-        r"""
-        # Complex number indicators
-        \\mathbb\{C\}|        # Complex number set ℂ
-        \\i\b|                # Complex i
-        \bi\b|                # Standalone i
-        \\text\{i\}|          # Text i
-        \\mathrm\{i\}|        # Roman i
-        \\imath\b|            # Alternative i notation
-
-        # Matrix operations
-        \\det|                # Determinant
-        \\operatorname\{tr\}| # Trace
-        \\operatorname\{rank\}| # Rank
-        \\text\{rank\}|
-        \\arg\{|              # Complex argument
-        \\Re\{|               # Real part
-        \\Im\{|               # Imaginary part
-        \\operatorname\{Re\}| # Real part alternate
-        \\operatorname\{Im\}| # Imaginary part alternate
-        \\text\{Re\}|         # Real part text
-        \\text\{Im\}          # Imaginary part text
-    """,
-        re.VERBOSE,
-    )
-
-    return bool(complex_pattern.search(latex_str))
-=======
-    )
->>>>>>> 761704d3
+    )