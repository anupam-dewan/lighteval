--- conflicted
+++ resolved
@@ -27,12 +27,6 @@
 import time
 from typing import Any, Optional
 
-<<<<<<< HEAD
-from openai import OpenAI
-from transformers import AutoModelForCausalLM, AutoTokenizer, pipeline
-
-=======
->>>>>>> 66e6aaeb
 from lighteval.logging.hierarchical_logger import hlog_warn
 from lighteval.utils import NO_OPENAI_ERROR_MSG, is_openai_available
 
@@ -76,11 +70,8 @@
         openai_api_key: Optional[str] = None,
         multi_turn: bool = False,
     ):
-<<<<<<< HEAD
-=======
         self.client = None  # loaded lazily
         self.openai_api_key = openai_api_key
->>>>>>> 66e6aaeb
         self.model = model
         self.seed = seed
         self.temperature = temperature
