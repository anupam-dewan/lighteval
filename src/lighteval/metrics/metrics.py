--- conflicted
+++ resolved
@@ -51,11 +51,8 @@
     Extractiveness,
     F1_score,
     Faithfulness,
-<<<<<<< HEAD
     JudgeLLMSimpleQA,
-=======
     GPassAtK,
->>>>>>> 89ba8807
     LoglikelihoodAcc,
     MajAtK,
     PassAtK,
