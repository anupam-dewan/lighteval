--- conflicted
+++ resolved
@@ -158,8 +158,7 @@
     chrf_plus = CorpusLevelMetric(
         metric_name="chrf++",
         sample_level_fn=GenerativePreparator().prepare,
-        category=MetricCategory.GENERATIVE,
-        use_case=MetricUseCase.TRANSLATION,
+        category=SamplingMethod.GENERATIVE,
         corpus_level_fn=CorpusLevelTranslationMetric("chrf++").compute,
         higher_is_better=True,
     )
@@ -380,8 +379,7 @@
             # Uses sympy for comparison
             sample_scoring_function=compare_gold_target,
         ).compute,
-        category=MetricCategory.GENERATIVE_SAMPLING,
-        use_case=MetricUseCase.REASONING,
+        category=SamplingMethod.GENERATIVE,
         corpus_level_fn=np.mean,
         higher_is_better=True,
     )
@@ -586,30 +584,16 @@
     g_pass_at_16 = SampleLevelMetricGrouping(
         metric_name=["G-Pass@16:48_samples"],
         sample_level_fn=GPassAtK(k=16, n=48, strip_strings=True).compute,
-<<<<<<< HEAD
-        category=SamplingMethod.GENERATIVE,
-        corpus_level_fn={metric: np.mean for metric in GPassAtK(k=16, n=48, strip_strings=True).all_metrics},
-        higher_is_better={metric: True for metric in GPassAtK(k=16, n=48, strip_strings=True).all_metrics},
-=======
-        category=MetricCategory.GENERATIVE_SAMPLING,
-        use_case=MetricUseCase.REASONING,
+        category=SamplingMethod.GENERATIVE,
         corpus_level_fn=dict.fromkeys(GPassAtK(k=16, n=48, strip_strings=True).all_metrics, np.mean),
         higher_is_better=dict.fromkeys(GPassAtK(k=16, n=48, strip_strings=True).all_metrics, True),
->>>>>>> 9771f3a0
     )
     g_pass_at_8_16 = SampleLevelMetricGrouping(
         metric_name=["G-Pass@8-16:48_samples"],
         sample_level_fn=GPassAtK(k=[8, 16], n=48, strip_strings=True).compute,
-<<<<<<< HEAD
-        category=SamplingMethod.GENERATIVE,
-        corpus_level_fn={metric: np.mean for metric in GPassAtK(k=16, n=48, strip_strings=True).all_metrics},
-        higher_is_better={metric: True for metric in GPassAtK(k=16, n=48, strip_strings=True).all_metrics},
-=======
-        category=MetricCategory.GENERATIVE_SAMPLING,
-        use_case=MetricUseCase.REASONING,
+        category=SamplingMethod.GENERATIVE,
         corpus_level_fn=dict.fromkeys(GPassAtK(k=16, n=48, strip_strings=True).all_metrics, np.mean),
         higher_is_better=dict.fromkeys(GPassAtK(k=16, n=48, strip_strings=True).all_metrics, True),
->>>>>>> 9771f3a0
     )
     g_pass_at_16_expr_gold = SampleLevelMetricGrouping(
         metric_name=["G-Pass@16:48_samples"],
@@ -627,16 +611,9 @@
                 aggregation_function=max,
             ).sample_level_fn([ref], [pred], doc),
         ).compute,
-<<<<<<< HEAD
-        category=SamplingMethod.GENERATIVE,
-        corpus_level_fn={metric: np.mean for metric in GPassAtK(k=16, n=48, strip_strings=True).all_metrics},
-        higher_is_better={metric: True for metric in GPassAtK(k=16, n=48, strip_strings=True).all_metrics},
-=======
-        category=MetricCategory.GENERATIVE_SAMPLING,
-        use_case=MetricUseCase.REASONING,
+        category=SamplingMethod.GENERATIVE,
         corpus_level_fn=dict.fromkeys(GPassAtK(k=16, n=48, strip_strings=True).all_metrics, np.mean),
         higher_is_better=dict.fromkeys(GPassAtK(k=16, n=48, strip_strings=True).all_metrics, True),
->>>>>>> 9771f3a0
     )
     g_pass_at_16_latex_gold = SampleLevelMetricGrouping(
         metric_name=["G-Pass@16:48_samples"],
@@ -654,16 +631,9 @@
                 aggregation_function=max,
             ).sample_level_fn([ref], [pred], doc),
         ).compute,
-<<<<<<< HEAD
-        category=SamplingMethod.GENERATIVE,
-        corpus_level_fn={metric: np.mean for metric in GPassAtK(k=16, n=48, strip_strings=True).all_metrics},
-        higher_is_better={metric: True for metric in GPassAtK(k=16, n=48, strip_strings=True).all_metrics},
-=======
-        category=MetricCategory.GENERATIVE_SAMPLING,
-        use_case=MetricUseCase.REASONING,
+        category=SamplingMethod.GENERATIVE,
         corpus_level_fn=dict.fromkeys(GPassAtK(k=16, n=48, strip_strings=True).all_metrics, np.mean),
         higher_is_better=dict.fromkeys(GPassAtK(k=16, n=48, strip_strings=True).all_metrics, True),
->>>>>>> 9771f3a0
     )
     perfect_exact_match = SampleLevelMetric(
         metric_name="perfect_em",
@@ -857,8 +827,7 @@
                 precision=6,
             ).sample_level_fn([ref], [pred], doc),
         ).compute,
-        category=MetricCategory.GENERATIVE_SAMPLING,
-        use_case=MetricUseCase.REASONING,
+        category=SamplingMethod.GENERATIVE,
         corpus_level_fn=np.mean,
         higher_is_better=True,
     )
@@ -874,8 +843,7 @@
                 precision=6,
             ).sample_level_fn([ref], [pred], doc),
         ).compute,
-        category=MetricCategory.GENERATIVE_SAMPLING,
-        use_case=MetricUseCase.REASONING,
+        category=SamplingMethod.GENERATIVE,
         corpus_level_fn=np.mean,
         higher_is_better=True,
     )
@@ -891,8 +859,7 @@
                 precision=6,
             ).sample_level_fn([ref], [pred], doc),
         ).compute,
-        category=MetricCategory.GENERATIVE_SAMPLING,
-        use_case=MetricUseCase.REASONING,
+        category=SamplingMethod.GENERATIVE,
         corpus_level_fn=np.mean,
         higher_is_better=True,
     )
