# MIT License

# Copyright (c) 2024 The HuggingFace Team

# Permission is hereby granted, free of charge, to any person obtaining a copy
# of this software and associated documentation files (the "Software"), to deal
# in the Software without restriction, including without limitation the rights
# to use, copy, modify, merge, publish, distribute, sublicense, and/or sell
# copies of the Software, and to permit persons to whom the Software is
# furnished to do so, subject to the following conditions:

# The above copyright notice and this permission notice shall be included in all
# copies or substantial portions of the Software.

# THE SOFTWARE IS PROVIDED "AS IS", WITHOUT WARRANTY OF ANY KIND, EXPRESS OR
# IMPLIED, INCLUDING BUT NOT LIMITED TO THE WARRANTIES OF MERCHANTABILITY,
# FITNESS FOR A PARTICULAR PURPOSE AND NONINFRINGEMENT. IN NO EVENT SHALL THE
# AUTHORS OR COPYRIGHT HOLDERS BE LIABLE FOR ANY CLAIM, DAMAGES OR OTHER
# LIABILITY, WHETHER IN AN ACTION OF CONTRACT, TORT OR OTHERWISE, ARISING FROM,
# OUT OF OR IN CONNECTION WITH THE SOFTWARE OR THE USE OR OTHER DEALINGS IN THE
# SOFTWARE.


import numpy as np
from aenum import Enum

from lighteval.metrics.harness_compatibility.drop import drop_metrics
from lighteval.metrics.harness_compatibility.truthful_qa import truthfulqa_mc_metrics
from lighteval.metrics.metrics_corpus import (
    CorpusLevelF1Score,
    CorpusLevelPerplexityMetric,
    CorpusLevelTranslationMetric,
    matthews_corrcoef,
)
from lighteval.metrics.metrics_sample import (
    BLEU,
    BLEURT,
    MRR,
    ROUGE,
    BertScore,
    ExactMatches,
    Extractiveness,
    F1_score,
<<<<<<< HEAD
=======
    Faithfulness,
    JudgeLLM,
>>>>>>> 170ed872
    LoglikelihoodAcc,
    MajAtK,
    Recall,
    StringDistance,
    acc_golds_likelihood,
)
from lighteval.metrics.normalizations import (
    LogProbCharNorm,
    bigbench_normalizer,
    gsm8k_normalizer,
    harness_triviaqa_normalizer,
    helm_normalizer,
    math_normalizer,
    remove_braces,
    remove_braces_and_strip,
)
from lighteval.metrics.sample_preparator import GenerativePreparator, LoglikelihoodPreparator, PerplexityPreparator
from lighteval.metrics.utils.metric_utils import (
    CorpusLevelMetric,
    CorpusLevelMetricGrouping,
    Metric,
    MetricCategory,
    MetricGrouping,
    MetricUseCase,
    SampleLevelMetric,
    SampleLevelMetricGrouping,
)
from lighteval.utils.utils import as_list


class Metrics(Enum):
    acc_golds_likelihood = SampleLevelMetric(  # todo: we need a better name for this!
        metric_name="acc",
        sample_level_fn=acc_golds_likelihood,
        category=MetricCategory.TARGET_PERPLEXITY,
        use_case=MetricUseCase.ACCURACY,
        corpus_level_fn=np.mean,
        higher_is_better=True,
    )
    bert_score = SampleLevelMetricGrouping(
        metric_name=["BERTScore-P", "BERTScore-R", "BERTScore-F"],
        sample_level_fn=BertScore(normalize_gold=remove_braces, normalize_pred=remove_braces_and_strip).compute,
        category=MetricCategory.GENERATIVE,
        use_case=MetricUseCase.SUMMARIZATION,
        corpus_level_fn={"BERTScore-P": np.mean, "BERTScore-R": np.mean, "BERTScore-F": np.mean},
        higher_is_better={"BERTScore-P": True, "BERTScore-R": True, "BERTScore-F": True},
    )
    bits_per_byte = CorpusLevelMetric(
        metric_name="bits_per_byte",
        sample_level_fn=PerplexityPreparator(units_type="bytes").prepare,
        category=MetricCategory.PERPLEXITY,
        use_case=MetricUseCase.PERPLEXITY,
        corpus_level_fn=CorpusLevelPerplexityMetric("bits_per_byte").compute,
        higher_is_better=False,
    )
    bleu = CorpusLevelMetric(
        metric_name="bleu",
        sample_level_fn=GenerativePreparator().prepare,
        category=MetricCategory.GENERATIVE,
        use_case=MetricUseCase.TRANSLATION,
        corpus_level_fn=CorpusLevelTranslationMetric("bleu").compute,
        higher_is_better=True,
    )
    bleu_1 = SampleLevelMetric(
        metric_name="bleu_1",
        sample_level_fn=BLEU(n_gram=1).compute,
        category=MetricCategory.GENERATIVE,
        use_case=MetricUseCase.TRANSLATION,
        corpus_level_fn=np.mean,
        higher_is_better=True,
    )
    bleu_4 = SampleLevelMetric(
        metric_name="bleu_4",
        sample_level_fn=BLEU(n_gram=4).compute,
        category=MetricCategory.GENERATIVE,
        use_case=MetricUseCase.TRANSLATION,
        corpus_level_fn=np.mean,
        higher_is_better=True,
    )
    bleurt = SampleLevelMetric(
        metric_name="bleurt",
        sample_level_fn=BLEURT.compute,
        category=MetricCategory.GENERATIVE,
        use_case=MetricUseCase.TRANSLATION,
        corpus_level_fn=lambda x: np.mean(x.flatten()),  # flatten, then average
        higher_is_better=True,
    )
    byte_perplexity = CorpusLevelMetric(
        metric_name="byte_perplexity",
        sample_level_fn=PerplexityPreparator(units_type="bytes").prepare,
        category=MetricCategory.PERPLEXITY,
        use_case=MetricUseCase.PERPLEXITY,
        corpus_level_fn=CorpusLevelPerplexityMetric("weighted_perplexity").compute,
        higher_is_better=False,
    )
    chrf = CorpusLevelMetric(
        metric_name="chrf",
        sample_level_fn=GenerativePreparator().prepare,
        category=MetricCategory.GENERATIVE,
        use_case=MetricUseCase.TRANSLATION,
        corpus_level_fn=CorpusLevelTranslationMetric("chrf").compute,
        higher_is_better=True,
    )
    copyright = SampleLevelMetricGrouping(
        metric_name=["longest_common_prefix_length", "edit_distance", "edit_similarity"],
        sample_level_fn=StringDistance(
            metric_types=["longest_common_prefix_length", "edit_distance", "edit_similarity"], strip_prediction=True
        ).compute,
        category=MetricCategory.GENERATIVE,
        use_case=MetricUseCase.SOCIAL_IMPACTS,
        corpus_level_fn={"longest_common_prefix_length": max, "edit_distance": min, "edit_similarity": max},
        higher_is_better={"longest_common_prefix_length": True, "edit_distance": False, "edit_similarity": True},
    )
    drop = SampleLevelMetricGrouping(
        metric_name=["qem", "f1"],
        sample_level_fn=drop_metrics,
        category=MetricCategory.GENERATIVE,
        use_case=MetricUseCase.ACCURACY,
        corpus_level_fn={"qem": max, "f1": max},
        higher_is_better={"qem": True, "f1": True},
    )
    exact_match = SampleLevelMetric(
        metric_name="em",
        sample_level_fn=ExactMatches(strip_strings=True).compute,
        category=MetricCategory.GENERATIVE,
        use_case=MetricUseCase.ACCURACY,
        corpus_level_fn=np.mean,
        higher_is_better=True,
    )
    extractiveness = SampleLevelMetricGrouping(
        metric_name=["summarization_coverage", "summarization_density", "summarization_compression"],
        sample_level_fn=Extractiveness(
            normalize_input=remove_braces, normalize_pred=remove_braces_and_strip, input_column="text"
        ).compute,
        category=MetricCategory.GENERATIVE,
        use_case=MetricUseCase.SUMMARIZATION,
        corpus_level_fn={
            "summarization_coverage": np.mean,
            "summarization_density": np.mean,
            "summarization_compression": np.mean,
        },
        higher_is_better={
            "summarization_coverage": True,
            "summarization_density": True,
            "summarization_compression": True,
        },
    )
    f1_score_quasi = SampleLevelMetric(
        metric_name="f1_score_quasi",
        sample_level_fn=F1_score(normalize_gold=helm_normalizer, normalize_pred=helm_normalizer).compute,
        category=MetricCategory.GENERATIVE,
        use_case=MetricUseCase.ACCURACY,
        corpus_level_fn=np.mean,
        higher_is_better=True,
    )
    f1_score = SampleLevelMetric(
        metric_name="f1",
        sample_level_fn=F1_score().compute,
        category=MetricCategory.GENERATIVE,
        use_case=MetricUseCase.ACCURACY,
        corpus_level_fn=np.mean,
        higher_is_better=True,
    )
    f1_score_macro = CorpusLevelMetric(
        metric_name="f1",
        sample_level_fn=GenerativePreparator().prepare,
        category=MetricCategory.GENERATIVE,
        use_case=MetricUseCase.ACCURACY,
        corpus_level_fn=CorpusLevelF1Score(average="macro").compute,
        higher_is_better=True,
    )
    f1_score_micro = CorpusLevelMetric(
        metric_name="f1",
        sample_level_fn=GenerativePreparator().prepare,
        category=MetricCategory.GENERATIVE,
        use_case=MetricUseCase.ACCURACY,
        corpus_level_fn=CorpusLevelF1Score(average="micro").compute,
        higher_is_better=True,
    )
    faithfulness = SampleLevelMetric(
        metric_name="summac",
        sample_level_fn=Faithfulness(
            normalize_input=remove_braces, normalize_pred=remove_braces_and_strip, input_column="text"
        ).compute,
        category=MetricCategory.GENERATIVE,
        use_case=MetricUseCase.SUMMARIZATION,
        corpus_level_fn=np.mean,
        higher_is_better=True,
    )
    loglikelihood_acc = SampleLevelMetric(
        metric_name="acc",
        sample_level_fn=LoglikelihoodAcc(logprob_normalization=None).compute,
        category=MetricCategory.MULTICHOICE,
        use_case=MetricUseCase.ACCURACY,
        corpus_level_fn=np.mean,
        higher_is_better=True,
    )
    loglikelihood_acc_norm = SampleLevelMetric(
        metric_name="acc_norm",
        sample_level_fn=LoglikelihoodAcc(logprob_normalization=LogProbCharNorm()).compute,
        category=MetricCategory.MULTICHOICE,
        use_case=MetricUseCase.ACCURACY,
        corpus_level_fn=np.mean,
        higher_is_better=True,
    )
    loglikelihood_acc_norm_nospace = SampleLevelMetric(
        metric_name="acc_norm",
        sample_level_fn=LoglikelihoodAcc(logprob_normalization=LogProbCharNorm(ignore_first_space=True)).compute,
        category=MetricCategory.MULTICHOICE,
        use_case=MetricUseCase.ACCURACY,
        corpus_level_fn=np.mean,
        higher_is_better=True,
    )
    loglikelihood_acc_norm_single_token = SampleLevelMetric(
        metric_name="acc_norm",
        sample_level_fn=LoglikelihoodAcc(logprob_normalization=LogProbCharNorm()).compute,
        category=MetricCategory.MULTICHOICE_ONE_TOKEN,
        use_case=MetricUseCase.ACCURACY,
        corpus_level_fn=np.mean,
        higher_is_better=True,
    )
    loglikelihood_acc_single_token = SampleLevelMetric(
        metric_name="acc",
        sample_level_fn=LoglikelihoodAcc(logprob_normalization=None).compute,
        category=MetricCategory.MULTICHOICE_ONE_TOKEN,
        use_case=MetricUseCase.ACCURACY,
        corpus_level_fn=np.mean,
        higher_is_better=True,
    )
    loglikelihood_f1 = CorpusLevelMetric(
        metric_name="loglikelihood_f1",
        sample_level_fn=LoglikelihoodPreparator().prepare,
        category=MetricCategory.MULTICHOICE,
        use_case=MetricUseCase.ACCURACY,
        corpus_level_fn=CorpusLevelF1Score(None).compute,
        higher_is_better=True,
    )
    loglikelihood_f1_single_token = CorpusLevelMetric(
        metric_name="loglikelihood_f1",
        sample_level_fn=LoglikelihoodPreparator(is_single_token=True).prepare,
        category=MetricCategory.MULTICHOICE_ONE_TOKEN,
        use_case=MetricUseCase.ACCURACY,
        corpus_level_fn=CorpusLevelF1Score(None).compute,
        higher_is_better=True,
    )
    mcc = CorpusLevelMetric(
        metric_name="mcc",
        sample_level_fn=LoglikelihoodPreparator().prepare,
        category=MetricCategory.MULTICHOICE,
        use_case=MetricUseCase.ACCURACY,
        corpus_level_fn=matthews_corrcoef,
        higher_is_better=True,
    )
    mcc_single_token = CorpusLevelMetric(
        metric_name="mcc",
        sample_level_fn=LoglikelihoodPreparator().prepare,
        category=MetricCategory.MULTICHOICE_ONE_TOKEN,
        use_case=MetricUseCase.ACCURACY,
        corpus_level_fn=matthews_corrcoef,
        higher_is_better=True,
    )
    maj_at_4_math = SampleLevelMetric(
        metric_name="maj@4",
        sample_level_fn=MajAtK(
            k=4, strip_strings=True, normalize_pred=math_normalizer, normalize_gold=math_normalizer
        ).compute,
        category=MetricCategory.GENERATIVE_SAMPLING,
        use_case=MetricUseCase.MATH,
        corpus_level_fn=np.mean,
        higher_is_better=True,
    )
    maj_at_5 = SampleLevelMetric(
        metric_name="maj@5",
        sample_level_fn=MajAtK(k=5).compute,
        category=MetricCategory.GENERATIVE_SAMPLING,
        use_case=MetricUseCase.ACCURACY,
        corpus_level_fn=np.mean,
        higher_is_better=True,
    )
    maj_at_8 = SampleLevelMetric(
        metric_name="maj@8",
        sample_level_fn=MajAtK(k=8).compute,
        category=MetricCategory.GENERATIVE_SAMPLING,
        use_case=MetricUseCase.ACCURACY,
        corpus_level_fn=np.mean,
        higher_is_better=True,
    )
    maj_at_8_gsm8k = SampleLevelMetric(
        metric_name="maj@8",
        sample_level_fn=MajAtK(
            k=8, strip_strings=True, normalize_pred=gsm8k_normalizer, normalize_gold=gsm8k_normalizer
        ).compute,
        category=MetricCategory.GENERATIVE_SAMPLING,
        use_case=MetricUseCase.MATH,
        corpus_level_fn=np.mean,
        higher_is_better=True,
    )
    mrr = SampleLevelMetric(
        metric_name="mrr",
        sample_level_fn=MRR().compute,
        category=MetricCategory.MULTICHOICE,
        use_case=MetricUseCase.ACCURACY,
        corpus_level_fn=np.mean,
        higher_is_better=True,
    )
    mrr_single_token = SampleLevelMetric(
        metric_name="mrr",
        sample_level_fn=mrr,
        category=MetricCategory.MULTICHOICE_ONE_TOKEN,
        use_case=MetricUseCase.ACCURACY,
        corpus_level_fn=np.mean,
        higher_is_better=True,
    )
    multi_f1_numeric = CorpusLevelMetric(
        metric_name="mf1",
        sample_level_fn=LoglikelihoodPreparator(is_single_token=True).prepare,
        category=MetricCategory.MULTICHOICE_ONE_TOKEN,
        use_case=MetricUseCase.ACCURACY,
        corpus_level_fn=CorpusLevelF1Score(average=None, num_classes=3).compute,
        higher_is_better=True,
    )
    perfect_exact_match = SampleLevelMetric(
        metric_name="perfect_em",
        sample_level_fn=ExactMatches().compute,
        category=MetricCategory.GENERATIVE,
        use_case=MetricUseCase.ACCURACY,
        corpus_level_fn=np.mean,
        higher_is_better=True,
    )
    prediction_perplexity = SampleLevelMetric(
        metric_name="ppl",
        sample_level_fn=None,  # todo!!!
        category=MetricCategory.IGNORED,
        use_case=MetricUseCase.PERPLEXITY,
        corpus_level_fn=CorpusLevelPerplexityMetric("perplexity").compute,
        higher_is_better=True,
    )
    prefix_exact_match = SampleLevelMetric(
        metric_name="pem",
        sample_level_fn=ExactMatches(strip_strings=True, type_exact_match="prefix").compute,
        category=MetricCategory.GENERATIVE,
        use_case=MetricUseCase.ACCURACY,
        corpus_level_fn=np.mean,
        higher_is_better=True,
    )
    prefix_quasi_exact_match = SampleLevelMetric(
        metric_name="pqem",
        sample_level_fn=ExactMatches(
            normalize_gold=helm_normalizer,
            normalize_pred=helm_normalizer,
            type_exact_match="prefix",
        ).compute,
        category=MetricCategory.GENERATIVE,
        use_case=MetricUseCase.ACCURACY,
        corpus_level_fn=np.mean,
        higher_is_better=True,
    )
    quasi_exact_match = SampleLevelMetric(
        metric_name="qem",
        sample_level_fn=ExactMatches(
            normalize_gold=helm_normalizer,
            normalize_pred=helm_normalizer,
            strip_strings=True,
        ).compute,
        category=MetricCategory.GENERATIVE,
        use_case=MetricUseCase.ACCURACY,
        corpus_level_fn=np.mean,
        higher_is_better=True,
    )
    quasi_exact_match_math = SampleLevelMetric(
        metric_name="qem",
        sample_level_fn=ExactMatches(
            strip_strings=True, normalize_pred=math_normalizer, normalize_gold=math_normalizer
        ).compute,
        category=MetricCategory.GENERATIVE,
        use_case=MetricUseCase.MATH,
        corpus_level_fn=np.mean,
        higher_is_better=True,
    )
    quasi_exact_match_triviaqa = SampleLevelMetric(
        metric_name="qem",
        sample_level_fn=ExactMatches(strip_strings=True, normalize_pred=harness_triviaqa_normalizer).compute,
        category=MetricCategory.GENERATIVE,
        use_case=MetricUseCase.ACCURACY,
        corpus_level_fn=np.mean,
        higher_is_better=True,
    )
    quasi_exact_match_gsm8k = SampleLevelMetric(
        metric_name="qem",
        sample_level_fn=ExactMatches(
            strip_strings=True, normalize_pred=gsm8k_normalizer, normalize_gold=gsm8k_normalizer
        ).compute,
        category=MetricCategory.GENERATIVE,
        use_case=MetricUseCase.MATH,
        corpus_level_fn=np.mean,
        higher_is_better=True,
    )
    recall_at_1_single_token = SampleLevelMetric(
        metric_name="acc",
        sample_level_fn=Recall(at=1).compute,
        category=MetricCategory.MULTICHOICE_ONE_TOKEN,
        use_case=MetricUseCase.ACCURACY,
        corpus_level_fn=np.mean,
        higher_is_better=True,
    )
    recall_at_2_single_token = SampleLevelMetric(
        metric_name="recall@2",
        sample_level_fn=Recall(at=2).compute,
        category=MetricCategory.MULTICHOICE_ONE_TOKEN,
        use_case=MetricUseCase.ACCURACY,
        corpus_level_fn=np.mean,
        higher_is_better=True,
    )
    recall_at_1 = SampleLevelMetric(
        metric_name="acc",
        sample_level_fn=Recall(at=1),
        category=MetricCategory.MULTICHOICE,
        use_case=MetricUseCase.ACCURACY,
        corpus_level_fn=np.mean,
        higher_is_better=True,
    )
    recall_at_2 = SampleLevelMetric(
        metric_name="recall@2",
        sample_level_fn=Recall(at=2),
        category=MetricCategory.MULTICHOICE,
        use_case=MetricUseCase.ACCURACY,
        corpus_level_fn=np.mean,
        higher_is_better=True,
    )
    rouge_t5 = CorpusLevelMetricGrouping(
        metric_name=["rouge1", "rouge2", "rougeL", "rougeLsum"],
        sample_level_fn=ROUGE(
            ["rouge1", "rouge2", "rougeL", "rougeLsum"],
            bootstrap=True,
            normalize_gold=bigbench_normalizer,
            normalize_pred=bigbench_normalizer,
        ).compute,
        category=MetricCategory.GENERATIVE,
        use_case=MetricUseCase.ACCURACY,
        corpus_level_fn={"rouge1": np.mean, "rouge2": np.mean, "rougeL": np.mean, "rougeLsum": np.mean},
        higher_is_better={"rouge1": True, "rouge2": True, "rougeL": True, "rougeLsum": True},
    )
    rouge1 = SampleLevelMetric(
        metric_name="rouge1",
        sample_level_fn=ROUGE("rouge1").compute,
        category=MetricCategory.GENERATIVE,
        use_case=MetricUseCase.SUMMARIZATION,
        corpus_level_fn=np.mean,
        higher_is_better=True,
    )
    rouge2 = SampleLevelMetric(
        metric_name="rouge2",
        sample_level_fn=ROUGE("rouge2").compute,
        category=MetricCategory.GENERATIVE,
        use_case=MetricUseCase.SUMMARIZATION,
        corpus_level_fn=np.mean,
        higher_is_better=True,
    )
    rougeL = SampleLevelMetric(
        metric_name="rougeL",
        sample_level_fn=ROUGE("rougeL").compute,
        category=MetricCategory.GENERATIVE,
        use_case=MetricUseCase.SUMMARIZATION,
        corpus_level_fn=np.mean,
        higher_is_better=True,
    )
    rougeLsum = SampleLevelMetric(
        metric_name="rougeLsum",
        sample_level_fn=ROUGE("rougeLsum").compute,
        category=MetricCategory.GENERATIVE,
        use_case=MetricUseCase.SUMMARIZATION,
        corpus_level_fn=np.mean,
        higher_is_better=True,
    )
    target_perplexity = SampleLevelMetric(
        metric_name="ppl",
        sample_level_fn=PerplexityPreparator(units_type="words").prepare,
        category=MetricCategory.TARGET_PERPLEXITY,
        use_case=MetricUseCase.PERPLEXITY,
        corpus_level_fn=CorpusLevelPerplexityMetric("perplexity").compute,
        higher_is_better=False,
    )
    ter = CorpusLevelMetric(
        metric_name="ter",
        sample_level_fn=GenerativePreparator().prepare,
        category=MetricCategory.GENERATIVE,
        use_case=MetricUseCase.TRANSLATION,
        corpus_level_fn=CorpusLevelTranslationMetric("ter").compute,
        higher_is_better=False,
    )
    truthfulqa_mc_metrics = SampleLevelMetricGrouping(
        metric_name=["truthfulqa_mc1", "truthfulqa_mc2"],
        sample_level_fn=truthfulqa_mc_metrics,
        category=MetricCategory.MULTICHOICE,
        use_case=MetricUseCase.ACCURACY,
        corpus_level_fn={"truthfulqa_mc1": np.mean, "truthfulqa_mc2": np.mean},
        higher_is_better={"truthfulqa_mc1": True, "truthfulqa_mc2": True},
    )
    word_perplexity = CorpusLevelMetric(
        metric_name="word_perplexity",
        sample_level_fn=PerplexityPreparator(units_type="words").prepare,
        category=MetricCategory.PERPLEXITY,
        use_case=MetricUseCase.SUMMARIZATION,
        corpus_level_fn=CorpusLevelPerplexityMetric("weighted_perplexity").compute,
        higher_is_better=False,
    )

    def __str__(self):
        return self.name.replace("_at_", "@")

    @staticmethod
    def higher_is_better():
        res = {}
        for metric in Metrics:
            if metric.value.category == MetricCategory.IGNORED:
                continue
            if isinstance(metric.value, MetricGrouping):
                res.update(metric.value.higher_is_better)
            else:
                res[metric.value.metric_name] = metric.value.higher_is_better
        return res

    @staticmethod
    def corpus_level_fns(metrics: list[Metric]) -> dict[str, callable]:
        res = {}
        for metric in metrics:
            if metric.category == MetricCategory.IGNORED:
                continue
            if isinstance(metric, MetricGrouping):
                if isinstance(metric.corpus_level_fn, dict):
                    res.update(metric.corpus_level_fn)
                else:
                    # Must make sure there is a caching implementation here
                    for m in metric.metric_name:
                        res[m] = metric.corpus_level_fn
            else:
                res[metric.metric_name] = metric.corpus_level_fn
        return res

    @staticmethod
    def all_metrics():
        res = []
        for metric in Metrics:
            if metric.value.category == MetricCategory.IGNORED:
                continue
            res.extend(as_list(metric.value.metric_name))
        return res<|MERGE_RESOLUTION|>--- conflicted
+++ resolved
@@ -41,11 +41,7 @@
     ExactMatches,
     Extractiveness,
     F1_score,
-<<<<<<< HEAD
-=======
     Faithfulness,
-    JudgeLLM,
->>>>>>> 170ed872
     LoglikelihoodAcc,
     MajAtK,
     Recall,
