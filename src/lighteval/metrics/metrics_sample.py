--- conflicted
+++ resolved
@@ -159,11 +159,8 @@
                 Defaults to None if no normalization is applied.
             strip_strings (bool, optional): Whether to strip both reference and predictions. Defaults to False.
         """
-<<<<<<< HEAD
-=======
         if aggregation_function is None:
             aggregation_function = max
->>>>>>> 5584e23c
 
         self.aggregation_function = aggregation_function
         self.normalize_gold = normalize_gold
