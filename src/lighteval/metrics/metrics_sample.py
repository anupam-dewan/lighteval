--- conflicted
+++ resolved
@@ -1192,22 +1192,14 @@
 
 
 class MajAtK(SamplingMetric, SampleLevelComputation):
-<<<<<<< HEAD
-    def __init__(self, k: int = None, **kwargs):
-=======
     def __init__(self, k: int | None = None, **kwargs):
->>>>>>> 39b49c26
         """An exact match class.
 
         Args:
             k (int): The number of top choices to consider.
             **kwargs: Additional keyword arguments.
         """
-<<<<<<< HEAD
-        super().__init__(**kwargs)
-=======
         super().__init__(kwargs)
->>>>>>> 39b49c26
 
         self.k = k
         self.attribute_must_be_set = ["k"]
