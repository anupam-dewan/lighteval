# MIT License

# Copyright (c) 2024 The HuggingFace Team

# Permission is hereby granted, free of charge, to any person obtaining a copy
# of this software and associated documentation files (the "Software"), to deal
# in the Software without restriction, including without limitation the rights
# to use, copy, modify, merge, publish, distribute, sublicense, and/or sell
# copies of the Software, and to permit persons to whom the Software is
# furnished to do so, subject to the following conditions:

# The above copyright notice and this permission notice shall be included in all
# copies or substantial portions of the Software.

# THE SOFTWARE IS PROVIDED "AS IS", WITHOUT WARRANTY OF ANY KIND, EXPRESS OR
# IMPLIED, INCLUDING BUT NOT LIMITED TO THE WARRANTIES OF MERCHANTABILITY,
# FITNESS FOR A PARTICULAR PURPOSE AND NONINFRINGEMENT. IN NO EVENT SHALL THE
# AUTHORS OR COPYRIGHT HOLDERS BE LIABLE FOR ANY CLAIM, DAMAGES OR OTHER
# LIABILITY, WHETHER IN AN ACTION OF CONTRACT, TORT OR OTHERWISE, ARISING FROM,
# OUT OF OR IN CONNECTION WITH THE SOFTWARE OR THE USE OR OTHER DEALINGS IN THE
# SOFTWARE.

import os
from typing import Optional, Tuple, Union

import torch
import torch.nn.functional as F
import transformers
from torch.nn.utils.rnn import pad_sequence
from torch.utils.data import DataLoader
from tqdm import tqdm
from transformers import AutoModelForCausalLM, AutoTokenizer

from lighteval.data import GenerativeTaskDataset, LoglikelihoodDataset, LoglikelihoodSingleTokenDataset
from lighteval.logging.hierarchical_logger import hlog, hlog_err, hlog_warn
from lighteval.models.abstract_model import LightevalModel
from lighteval.models.model_config import BaseModelConfig, EnvConfig
from lighteval.models.model_output import (
    Batch,
    GenerateMultiTurnReturn,
    GenerateReturn,
    LoglikelihoodReturn,
    LoglikelihoodSingleTokenReturn,
)
from lighteval.models.utils import _get_dtype, _simplify_name, batched
from lighteval.tasks.requests import (
    GreedyUntilMultiTurnRequest,
    GreedyUntilRequest,
    LoglikelihoodRequest,
    LoglikelihoodRollingRequest,
    LoglikelihoodSingleTokenRequest,
    Request,
)
from lighteval.utils import as_list, is_accelerate_available
from lighteval.utils_parallelism import find_executable_batch_size


if is_accelerate_available():
    from accelerate.utils import get_max_memory

os.environ["TOKENIZERS_PARALLELISM"] = "false"

STARTING_BATCH_SIZE = 512


class BaseModel(LightevalModel):
    def __init__(
        self,
        config: BaseModelConfig,
        env_config: EnvConfig,
    ):
        """Initializes a HuggingFace `AutoModel` and `AutoTokenizer` for evaluation."""
        self._config = config.init_configs(env_config)
        self.accelerator = config.accelerator
        self._batch_size = config.batch_size
        self._max_length = self._init_max_length(config.max_length)
        self.use_chat_template = config.use_chat_template

        self._add_special_tokens = config.add_special_tokens if config.add_special_tokens is not None else False
        self._tokenizer = self._create_auto_tokenizer(config, env_config)

        # If model_parallel is not set we compare the number of processes with the number of GPUs
        self.model = self._create_auto_model(config, env_config)
        self.model.eval()
        torch.set_grad_enabled(False)

        self._device = config.accelerator.device if config.accelerator is not None else "cpu"
        self.multichoice_continuations_start_space = config.multichoice_continuations_start_space

        # We are in DP (and launch the script with `accelerate launch`)
        if not config.model_parallel and config.quantization_config is None:
            # might need to use accelerate instead
            # self.model = config.accelerator.prepare(self.model)
            hlog(f"Using Data Parallelism, putting model on device {self._device}")
            self.model = self.model.to(self._device)

        self.model_name = _simplify_name(config.pretrained)
        self.model_sha = config.get_model_sha()

        self.precision = _get_dtype(config.dtype, config=self._config)

    @property
    def tokenizer(self):
        return self._tokenizer

    @property
    def add_special_tokens(self):
        return self._add_special_tokens

    @property
    def max_length(self) -> int:
        return self._max_length

    def init_model_parallel(self, model_parallel: bool = None) -> Tuple[bool, Optional[dict], Optional[str]]:
        """Compute all the parameters related to model_parallel"""
        if not is_accelerate_available():
            return False, None, None

        self.num_local_processes = int(os.environ.get("LOCAL_WORLD_SIZE", 1))
        self.num_machines = int(os.environ.get("WORLD_SIZE", 0)) // self.num_local_processes
        if self.num_machines == 0:
            hlog("We are not in a distributed setting. Setting model_parallel to False.")
            model_parallel = False

        if model_parallel is None:
            max_memory_all_gpus = get_max_memory()  # A dict of the max memory for all the gpus
            if "cpu" in max_memory_all_gpus:
                del max_memory_all_gpus["cpu"]
            model_parallel = bool(self.num_local_processes < len(max_memory_all_gpus))
            hlog(
                f"Setting model parallel to {model_parallel} since "
                f"the number of local processes is {self.num_local_processes} "
                f"and the number of GPUs is {len(max_memory_all_gpus)}"
            )
        if model_parallel:
            max_memory_all_gpus = get_max_memory()  # A dict of the max memory for all the gpus
            if "cpu" in max_memory_all_gpus:
                del max_memory_all_gpus["cpu"]
            max_mem_this_process = {
                k: v
                for k, v in max_memory_all_gpus.items()
                if k % self.num_local_processes == (self.accelerator.process_index % self.num_local_processes)
            }
            device_map = "auto"
            hlog(
                f"Model parallel was set to True, setting max memory per GPU to {max_mem_this_process} and device map to {device_map}"
            )
        else:
            max_mem_this_process = None
            device_map = None
            hlog(
                f"Model parallel was set to False, max memory set to {max_mem_this_process} and device map to {device_map}"
            )
        return model_parallel, max_mem_this_process, device_map

    def _create_auto_model(self, config: BaseModelConfig, env_config: EnvConfig) -> transformers.PreTrainedModel:
        """
        Creates an instance of the pretrained HF model.

        Args:
            pretrained (str): The name or path of the pretrained model.
            revision (str): The revision of the model.
            subfolder (Optional[str], optional): The subfolder within the model. Defaults to None.
            max_memory (Optional[dict], optional): The maximum memory to allocate for the model per GPU. Defaults to None.
            device_map (Optional[dict], optional): The device mapping for the model. Defaults to None.
            torch_dtype (Optional[Union[str, torch.dtype]], optional): The torch data type for the model. Defaults to None.
            quantization_config (Optional[Union[BitsAndBytesConfig, GPTQConfig]], optional): The quantization configuration for the model. Defaults to None.
            trust_remote_code (bool, optional): Whether to trust remote code. Defaults to False.
            cache_dir (str, optional): The cache directory for the model. Defaults to "/scratch".

        Returns:
            transformers.PreTrainedModel: The created auto model instance.
        """
        config.model_parallel, max_memory, device_map = self.init_model_parallel(config.model_parallel)
        torch_dtype = _get_dtype(config.dtype, self._config)

        model = AutoModelForCausalLM.from_pretrained(
            config.pretrained,
            revision=config.revision + (f"/{config.subfolder}" if config.subfolder is not None else ""),
            max_memory=max_memory,
            device_map=device_map,
            torch_dtype=torch_dtype,
            trust_remote_code=config.trust_remote_code,
            cache_dir=env_config.cache_dir,
            offload_folder=env_config.cache_dir,
            token=env_config.token,
            quantization_config=config.quantization_config,
        )

        return model

    def _create_auto_tokenizer(
        self, config: BaseModelConfig, env_config: EnvConfig
    ) -> transformers.PreTrainedTokenizer:
        return self._create_auto_tokenizer_with_name(config.pretrained, config=config, env_config=env_config)

    def _create_auto_tokenizer_with_name(
        self, model_name: str, config: BaseModelConfig, env_config: EnvConfig
    ) -> transformers.PreTrainedTokenizer:
        """
        Create a Hugging Face AutoTokenizer for language model.

        Args:
            pretrained (str): The identifier of the pretrained model to load.
            revision (str): The specific model version to load.
            subfolder (str): The subfolder within the model repository.
            tokenizer (str, optional): The identifier of the tokenizer to load. If not provided, the default tokenizer for the pretrained model will be used.
            cache_dir (str, optional): The directory to cache the downloaded models and tokens. Defaults to "/scratch".
            trust_remote_code (bool, optional): Whether to trust remote code execution during tokenization. Defaults to False.

        Returns:
            transformers.PreTrainedTokenizer: The created tokenizer.

        Raises:
            RecursionError: If an error occurs during tokenization, a fallback tokenizer with "<unk>" token will be created.
        """
        try:
            tokenizer = AutoTokenizer.from_pretrained(
                model_name if config.tokenizer is None else config.tokenizer,
                revision=config.revision + (f"/{config.subfolder}" if config.subfolder is not None else ""),
                cache_dir=env_config.cache_dir,
                token=env_config.token,
                trust_remote_code=config.trust_remote_code,
                padding_side="left",
                truncation_side="left",
            )
        except RecursionError:
            tokenizer = AutoTokenizer.from_pretrained(
                model_name if config.tokenizer is None else config.tokenizer,
                revision=config.revision + (f"/{config.subfolder}" if config.subfolder is not None else ""),
                cache_dir=env_config.cache_dir,
                token=env_config.token,
                trust_remote_code=config.trust_remote_code,
                unk_token="<unk>",
                padding_side="left",
                truncation_side="left",
            )
        tokenizer.pad_token = tokenizer.eos_token
        tokenizer.model_max_length = self.max_length
        hlog("Tokenizer truncation and padding size set to the left side.")

        return tokenizer

    def _init_max_length(self, max_length) -> int:
        """Return the maximum sequence length of the model.
        NOTE: Different model configurations have different max sequence length
        attribute names.
            - n_positions: (CTRLConfig)
            - max_position_embeddings: (BartConfig, RoFormerConfig)
            - n_ctx: (GPT2Config)
        NOTE: For relative position encoded models you should specify the max
        sequence length of the model in the constructor via `max_length`.

        Args:
            max_length (Optional[int]): The maximum length of the input sequence. If not provided, it will be determined
                based on the model's configuration or tokenizer's model_max_length attribute.

        Returns:
            int: Max length to use depending on the available args and config
        """
        if max_length is not None:
            return int(max_length)
        # Try to get the sequence length from the model config.
        seqlen_config_attrs = ("n_positions", "max_position_embeddings", "n_ctx")

        for attr in seqlen_config_attrs:
            if hasattr(self._config, attr):
                return getattr(self._config, attr)

        if hasattr(self.tokenizer, "model_max_length"):
            return self.tokenizer.model_max_length
        # Default max sequence length setting for when no `max_length` is provided
        # or no max length config setting is found in the model or tokenizer.
        return 2048

    @property
    def batch_size(self) -> int:
        if self._batch_size >= 0:
            self._batch_size = self._get_batch_size(max_input_length=self.max_length)
        return self._batch_size  # * gpus

    @property
    def device(self) -> Union[int, str, torch.device]:
        return self._device

    @property
    def disable_tqdm(self) -> bool:
        disable_tqdm = False
        if self.accelerator:
            disable_tqdm = bool(not self.accelerator.is_main_process)
        return disable_tqdm

    def _check_continuations_start_space(self, continuation: str) -> str:
        """Some models tokenizer want a space at the beginning and other not. We update this if needed here.
        multichoice_continuations_start_space can be:
        - True (add a space if these isn't one)
        - False (remove a space if there is one)
        - None (Don't touch - default)
        Todo: find a way to add this back WITHOUT breaking compatibility with the harness
        """
        if self.multichoice_continuations_start_space is True and continuation[0] != " ":
            continuation = " " + continuation
        if self.multichoice_continuations_start_space is False and continuation[0] == " ":
            continuation = continuation.lstrip()
        return continuation

    def _model_call(self, inputs: torch.Tensor) -> torch.Tensor:
        return self.model(inputs).logits

    def _get_batch_size(self, max_input_length: int, override_bs: int = 0, starting_batch_size: int = 512) -> int:
        if override_bs > 0:
            return override_bs
        hlog(f"Detecting largest batch size with max_input_length={max_input_length}")

        @find_executable_batch_size(
            starting_batch_size=starting_batch_size
        )  # if OOM, then halves batch_size and tries again
        def forward_batch(batch_size):
            test_batch = torch.ones(
                (batch_size + int(0.1 * batch_size), max_input_length), device=self.device
            ).long()  # We add 10% for marging :)
            F.log_softmax(self._model_call(test_batch).float(), dim=-1).cpu()
            return batch_size

        batch_size = forward_batch()
        hlog(f"Determined largest batch size: {batch_size}")
        return batch_size

    def greedy_until_multi_turn(  # noqa: C901
        self, requests: list[GreedyUntilMultiTurnRequest], override_bs: Optional[int] = None
    ) -> GenerateMultiTurnReturn:
        for request in requests:
            request.stop_sequence = as_list(request.stop_sequence) + [self.tokenizer.eos_token]
            request.tokenized_context = self.tok_encode(request.context)["input_ids"]

        results = []

        dataset = GenerativeTaskDataset(requests=requests, num_dataset_splits=1)
        dataloader = DataLoader(dataset, batch_size=1, collate_fn=lambda batch: batch)

        if self.accelerator:
            dataloader = self.accelerator.prepare(dataloader)

        hlog_warn("Running greedy multi turn generation, the batch size is set to 1 for this task.")

        for request_batch in tqdm(
            dataloader, desc="Greedy Multi Turn generation", position=1, leave=False, disable=self.disable_tqdm
        ):
            request = request_batch[0]
            # For chat models, generation stops with EOS token, so we don't need to specify stop tokens
            if self.use_chat_template:
                stop_tokens = []
            else:
                stop_tokens = request.stop_sequence
            max_generated_tokens = request.generation_size
            context = request.context[0]
            max_context_size_allowed = self.max_length - max_generated_tokens

            model_inputs = self.tokenizer(
                context,
                padding=True,
                truncation=True,
                return_tensors="pt",
                max_length=max_context_size_allowed,
                add_special_tokens=self.add_special_tokens,
            ).to(self.device)

            stopping_criteria = transformers.StoppingCriteriaList(
                [
                    *[
                        MultiTokenEOSCriteria(
                            sequence, self.tokenizer, input_ids_shape=model_inputs["input_ids"].shape
                        )
                        for sequence in stop_tokens
                    ],
                ]
            )
            model_outputs = self.model.generate(
                **model_inputs,
                max_new_tokens=max_generated_tokens,
                stopping_criteria=stopping_criteria,
                do_sample=False,
                pad_token_id=self.tokenizer.pad_token_id
                if self.tokenizer.pad_token_id
                else self.tokenizer.eos_token_id,
            )
            model_outputs = model_outputs[0, model_inputs["input_ids"].size(1) :]
            model_generations = [model_outputs]
            decoded_generation = self.tokenizer.decode(model_outputs)
            for term in stop_tokens:
                decoded_generation = decoded_generation.split(term)[0]

            input_tokens = [model_inputs["input_ids"]]

            for i, multi_turn_context in enumerate(request.context[1:]):
                multi_turn_context = multi_turn_context.format(model_response=decoded_generation)

                model_inputs = self.tokenizer(
                    multi_turn_context,
                    padding=True,
                    truncation=True,
                    return_tensors="pt",
                    max_length=max_context_size_allowed,
                    add_special_tokens=self.add_special_tokens,
                ).to(self.device)

                stopping_criteria = transformers.StoppingCriteriaList(
                    [
                        *[
                            MultiTokenEOSCriteria(
                                sequence, self.tokenizer, input_ids_shape=model_inputs["input_ids"].shape
                            )
                            for sequence in stop_tokens
                        ],
                    ]
                )

                model_outputs = self.model.generate(
                    input_ids=model_inputs["input_ids"],
                    attention_mask=model_inputs["attention_mask"],
                    max_new_tokens=max_generated_tokens,
                    stopping_criteria=stopping_criteria,
                    do_sample=False,
                    pad_token_id=self.tokenizer.pad_token_id
                    if self.tokenizer.pad_token_id
                    else self.tokenizer.eos_token_id,
                )
                model_outputs = model_outputs[0, model_inputs["input_ids"].size(1) :]
                model_generations.append(model_outputs)
                decoded_generation = self.tokenizer.decode(model_outputs, skip_special_tokens=True)
                input_tokens.append(model_inputs["input_ids"])

                for term in stop_tokens:
                    decoded_generation = decoded_generation.split(term)[0]

            if self.accelerator:
                padding_size = max(gen.shape[0] for gen in model_generations)
                for i, gen in enumerate(model_generations):
                    model_generations[i] = F.pad(
                        gen, (0, padding_size - gen.shape[0]), value=self.tokenizer.pad_token_id
                    )
                model_generations = torch.stack(model_generations, dim=0)
                model_generations, lengths = self.pad_and_gather(model_generations, drop_last_samples=False)

            model_answers = []
            for generation, _ in zip(model_generations, lengths):
                generation = generation.cpu().tolist()
                decoded = self.tokenizer.decode(generation, skip_special_tokens=True)
                model_answers.append(decoded)

            for answers in batched(model_answers, len(request.context)):
                results.append(
                    GenerateMultiTurnReturn(
                        result=answers,
                        input_tokens=[],
                        generated_tokens=[],
                        truncated_tokens_count=0,
                        padded_tokens_count=0,
                    )
                )

        return results

    def greedy_until(
        self,
        requests: list[GreedyUntilRequest],
        override_bs: Optional[int] = None,
    ) -> list[GenerateReturn]:
        """
        Generates responses using a greedy decoding strategy until certain ending conditions are met.

        Args:
            requests (list[Request]): list of requests containing the context and ending conditions.
            override_bs (int, optional): Override the batch size for generation. Defaults to None.

        Returns:
            list[GenerateReturn]: list of generated responses.
        """
        for request in requests:
            request.stop_sequence = as_list(request.stop_sequence) + [self.tokenizer.eos_token]
            request.tokenized_context = self.tok_encode(request.context)

        dataset = GenerativeTaskDataset(requests=requests, num_dataset_splits=self.DATASET_SPLITS)
        starting_batch_size = STARTING_BATCH_SIZE
        results = []

        for split_start, split_end in tqdm(
            dataset.splits_start_end_iterator(),
            total=dataset.num_dataset_splits,
            desc="Splits",
            position=0,
            disable=self.disable_tqdm,
        ):
            if dataset[0].generation_size is None:
                # No constraints on the generation size: max length allowed is the max model context
                max_context_continuation_size_allowed = self.max_length
            else:
                # Longest context in the current split is the first item (since we sort reversed)
                longest_context_continuation_size_in_split = (
                    len(dataset[0].tokenized_context) + dataset[0].generation_size
                )
                max_context_continuation_size_allowed = min(
                    longest_context_continuation_size_in_split, self.max_length
                )
            batch_size = self._get_batch_size(
                override_bs=override_bs,
                max_input_length=max_context_continuation_size_allowed,
                starting_batch_size=starting_batch_size,
            )
            # For next iteration, since the batch will be smaller, we'll test a bigger batch size
            starting_batch_size = batch_size * 2

            dataloader = DataLoader(dataset, batch_size=batch_size, collate_fn=lambda batch: batch)
            if self.accelerator:
                dataloader = self.accelerator.prepare(dataloader)

            for batch in tqdm(
                dataloader, desc="Greedy generation", position=1, leave=False, disable=self.disable_tqdm
            ):
<<<<<<< HEAD
                # NOTE: we are assuming all items in a batch behave similarly (same
                # stop_tokens and max_tokens generated) which is not necessarily
                # the case! Because of that we only use batch size of 1
                stop_tokens = batch[0].stop_sequence
=======
                # For chat models, generation stops with EOS token, so we don't need to specify stop tokens
                if self.use_chat_template:
                    stop_tokens = []
                else:
                    # NOTE: we are assuming all items in a batch behave similarly (same
                    # stop_tokens and max_tokens genrated) which is not necessarily
                    # the case! Because of that we only use batch size of 1
                    stop_tokens = batch[0].stop_sequence

>>>>>>> 4651531e
                max_new_tokens = batch[0].generation_size
                returns_logits = batch[0].use_logits
                num_samples = batch[0].num_samples

                context = [c.context for c in batch]

                # See doc https://huggingface.co/docs/transformers/v4.38.2/en/pad_truncation#padding-and-truncation
                # Will do left truncation and padding, as defined when creating the tokenizer
                tokenized = self.tokenizer(
                    context,
                    truncation="longest_first",  # we truncate to the model max length if needed
                    padding="longest",  # we pad to the longest sequence
                    return_tensors="pt",
                    max_length=self.max_length - 1,  # we always allow minimum one token of generation
                    add_special_tokens=self.add_special_tokens,
                ).to(self.device)

                # The main question for this step is the following:
                # Would we rather truncate the prompt to allow generation to go to max_new_tokens, at the risk
                # of losing some meaning, or have some generations that are exceedingly short?
                # The choice we go for here is to avoid truncating the prompt if we can, since it
                # should have been managed by the prompt creator/few shot manager if requested by the user.
                context_size = tokenized["input_ids"].shape[1]
                if context_size > self.max_length:
                    hlog_warn(
                        f"The context size of your batch ({context_size}) is bigger than the maximum context size allowed by the model ({self.max_length}) for a task in"
                        + str({i.task_name for i in batch})
                        + ". This is likely to lead to some errors."  # noqa C401
                    )
                    # There will be truncation of at least one sample, maximum generation size will be one
                    max_new_tokens = 1
                else:  # We can't allow generation of more than max_length
                    max_new_tokens = min(self.max_length - context_size, max_new_tokens)

                prepared_batch = Batch(
                    input_ids=tokenized["input_ids"],
                    input_lengths=[len(item == 1) for item in tokenized["attention_mask"]],
                    input_mask=tokenized["attention_mask"],
                    truncated=[
                        len(c) - tokenized["input_ids"].shape[1] if len(c) > tokenized["input_ids"].shape[1] else 0
                        for c in context
                    ],
                    padded=[sum(mask == 0) for mask in tokenized["attention_mask"]],
                )

                cur_reponses = self._generate(
                    batch=prepared_batch,
                    max_new_tokens=max_new_tokens,
                    stop_tokens=stop_tokens,
                    returns_logits=returns_logits,
                    num_samples=num_samples,
                )
                results.extend(cur_reponses)

        return dataset.get_original_order(results)

    def _generate(
        self,
        batch: Batch,
        max_new_tokens: int,
        stop_tokens: list[str],
        returns_logits: Optional[bool] = False,
        num_samples: Optional[int] = 1,
    ) -> list[GenerateReturn]:
        """Contains the actual logic of the generation.
        First computes the stop sequences, then generates the predictions, then converts the outputs to GenerateReturn.
        """
        stopping_criteria = stop_sequences_criteria(self.tokenizer, stop_sequences=stop_tokens, batch=batch)
        batch_size, _ = batch.input_ids.shape

        # Compute model generation
        outputs = self.model.generate(
            input_ids=batch.input_ids,
            attention_mask=batch.input_mask,
            max_new_tokens=max_new_tokens,
            stopping_criteria=stopping_criteria,
            pad_token_id=self.tokenizer.pad_token_id if self.tokenizer.pad_token_id else self.tokenizer.eos_token_id,
            return_dict_in_generate=True,
            output_scores=True,
            eos_token_id=self.tokenizer.eos_token_id,
            do_sample=num_samples > 1,
            num_return_sequences=num_samples,
        )
        if returns_logits:
            logits = self.model.compute_transition_scores(outputs.sequences, outputs.scores, normalize_logits=True)
        generations = outputs.sequences[:, batch.input_ids.size(1) :]
        generations = torch.reshape(generations, (batch_size, num_samples, -1))
        generations, len_gens = self.pad_and_gather(generations, num_samples=num_samples)
        batch.input_ids, len_ids = self.pad_and_gather(batch.input_ids)

        logits, len_logits = None, None
        if returns_logits:
            logits, len_logits = self.pad_and_gather(logits)
            logits = logits.cpu().numpy()

        # We gather remaining info
        batch.truncated = torch.tensor(batch.truncated, device=self.device)
        if self.accelerator:
            batch.truncated = self.accelerator.gather_for_metrics(batch.truncated)
        batch.padded = torch.tensor(batch.padded, device=self.device)
        if self.accelerator:
            batch.padded = self.accelerator.gather_for_metrics(batch.padded)

        # We convert to GenerateReturn outputs
        all_responses = []
        for ix, (batched_generations, batched_input, trunc, padded) in enumerate(
            zip(generations, batch.input_ids, batch.truncated, batch.padded)
        ):
            result_generations = []
            decoded_generations = []
            # Ensure the generated responses do not contain the stop sequences.
            for generation in batched_generations:
                generation = generation[: len_gens[ix]]
                result_generations.append(generation)
                decoded_generation = self.tok_decode([generation])[0]

                for term in stop_tokens:
                    decoded_generation = decoded_generation.split(term)[0]

                decoded_generations.append(decoded_generation)

            if num_samples == 1:  # We only return one item
                result_generations = result_generations[0]
                decoded_generations = decoded_generations[0]

            cur_response = GenerateReturn(
                result=decoded_generations,
                logits=logits[ix][: len_logits[ix]] if returns_logits else None,
                generated_tokens=result_generations,
                input_tokens=batched_input[: len_ids[ix]],
                truncated_tokens_count=trunc.cpu().item(),
                padded_tokens_count=padded.cpu().item(),
            )
            all_responses.append(cur_response)

        return all_responses

    def loglikelihood(
        self,
        requests: list[LoglikelihoodRequest],
        override_bs: Optional[int] = None,
    ) -> list[LoglikelihoodReturn]:
        """Tokenize the context and continuation and compute the log likelihood of those
        tokenized sequences.

        Args:
            requests (list[Tuple[str, dict]]): _description_

        Returns:
            list[Tuple[float, bool]]: _description_
        """
        for request in requests:
            if request.context == "":
                request.tokenized_context = [self.tokenizer.eos_token_id]
                request.tokenized_continuation = self.tok_encode(request.choice)
            else:
                # The following line is mandatory for compatibility with the harness
                request.tokenized_context, request.tokenized_continuation = self.tok_encode_pair(
                    request.context, request.choice
                )

        return self._loglikelihood_tokens(requests, override_bs=override_bs)

    def loglikelihood_rolling(
        self,
        requests: list[LoglikelihoodRollingRequest],
        override_bs=None,
    ) -> list[LoglikelihoodReturn]:
        """This function is used to compute the log likelihood of the context for perplexity metrics."""

        for request in requests:  # tuple of one elem
            request.tokenized_context = [self.tokenizer.eos_token_id]  # Fake context
            request.tokenized_continuation = self.tok_encode(request.context)

        results = self._loglikelihood_tokens(
            requests,
            override_bs=override_bs,
            return_bool_score=False,
            rolling=True,
        )
        return results

    def _loglikelihood_tokens(
        self,
        requests: list[LoglikelihoodRequest],
        override_bs: int = -1,
        return_bool_score: bool = True,
        rolling: bool = False,
    ) -> list[LoglikelihoodReturn]:
        dataset = LoglikelihoodDataset(requests=requests, num_dataset_splits=self.DATASET_SPLITS)
        starting_batch_size = STARTING_BATCH_SIZE
        res = []

        for split_start, split_end in tqdm(dataset.splits_start_end_iterator()):
            context_enc = dataset[0].tokenized_context
            continuation_enc = dataset[0].tokenized_continuation
            if rolling:  # we take all the sequence in rolling mode
                max_context_continuation_size_allowed = len(context_enc + continuation_enc)
            else:  # in normal mode, we left cut the context if needed
                max_context_continuation_size_allowed = len(
                    (context_enc + continuation_enc)[-(self.max_length + 1) :][:-1]
                )

            batch_size = self._get_batch_size(
                override_bs=override_bs,
                max_input_length=max_context_continuation_size_allowed,
                starting_batch_size=starting_batch_size,
            )
            starting_batch_size = batch_size * 2

            dataloader = DataLoader(dataset, batch_size=batch_size, collate_fn=lambda batch: batch)
            if self.accelerator:
                dataloader = self.accelerator.prepare(dataloader)

            for batch in tqdm(dataloader, disable=self.disable_tqdm):
                prepared_batch = self.prepare_batch_logprob(
                    batch,
                    padding_length=max_context_continuation_size_allowed,
                    max_context=max_context_continuation_size_allowed,
                )

                model_output = self._model_call(prepared_batch.input_ids)
                logits = F.log_softmax(model_output, dim=-1)  # [batch, padding_length, vocab]

                logits_sum = []
                max_equals = []
                batch_cont_tokens = []
                for cur_request, cur_logits, inplen in zip(batch, logits, prepared_batch.input_lengths):
                    cont_toks = torch.tensor(cur_request.tokenized_continuation, dtype=torch.long, device=self.device)
                    contlen = cont_toks.shape[0]
                    # We only look at the continuation tokens
                    if contlen > inplen:
                        # Continuation is longer than the input size, we are in rolling mode (only continuation)
                        cur_logits = cur_logits.unsqueeze(0).to(self.device)  # [1, seq, vocab]
                        cont_toks = cont_toks[:inplen].unsqueeze(0).to(self.device)  # [1, seq]
                    else:
                        cur_logits = (
                            cur_logits[inplen - contlen : inplen].unsqueeze(0).to(self.device)
                        )  # [1, seq, voc]
                        cont_toks = cont_toks.unsqueeze(0).to(self.device)  # [1, seq]

                    # Check if per-token argmax is exactly equal to continuation
                    greedy_tokens = cur_logits.argmax(dim=-1).to(self.device)
                    # Sometimes the continuation is longer than allowed by the model, we only look at the first tokens
                    max_equal = (greedy_tokens == cont_toks).all().squeeze(0).to(self.device)

                    # Obtain log-probs at the corresponding continuation token indices
                    cur_logits = torch.gather(cur_logits, 2, cont_toks.unsqueeze(-1)).squeeze(-1)  # [1, seq]

                    # Answer: (log prob, is-exact-match)
                    logits_sum.append(cur_logits.sum())
                    max_equals.append(max_equal)
                    batch_cont_tokens.append(cont_toks)

                # Sync all
                # Need reshaping before gather
                batched_inputs, len_inputs = self.pad_and_gather(prepared_batch.input_ids)
                max_cont_tokens_length = max(len(c[0]) for c in batch_cont_tokens)
                batch_cont_tokens = torch.cat(
                    [
                        F.pad(c, (0, max_cont_tokens_length - c.shape[1], 0, 0), value=self.tokenizer.pad_token_id)
                        for c in batch_cont_tokens
                    ],
                    dim=0,
                )
                batch_cont_tokens, len_tokens = self.pad_and_gather(batch_cont_tokens)
                # Can be gathered as such
                logits = torch.tensor(logits_sum, device=self.device)
                max_equal = torch.tensor(max_equals, device=self.device)
                batch_truncated = torch.tensor(prepared_batch.truncated, device=self.device)
                batch_padded = torch.tensor(prepared_batch.padded, device=self.device)
                if self.accelerator:
                    logits = self.accelerator.gather_for_metrics(logits)
                    max_equal = self.accelerator.gather_for_metrics(max_equal)
                    batch_truncated = self.accelerator.gather_for_metrics(batch_truncated)
                    batch_padded = self.accelerator.gather_for_metrics(batch_padded)

                for ix, (logit, cont_tokens, maxe, batched_input, trunc, padded) in enumerate(
                    zip(logits, batch_cont_tokens, max_equal, batched_inputs, batch_truncated, batch_padded)
                ):
                    answer = LoglikelihoodReturn(
                        # todo: we might want to store the logits unsummed
                        result=(float(logit.sum()), bool(maxe)) if return_bool_score else float(logit.sum()),
                        input_tokens=batched_input[: len_inputs[ix]].cpu().tolist(),
                        generated_tokens=cont_tokens[: len_tokens[ix]].cpu().tolist(),
                        truncated_tokens_count=trunc.cpu().item(),
                        padded_tokens_count=padded.cpu().item(),
                    )
                    res.append(answer)

                # Clean up GPUs
                del model_output
                del logits
                del batched_inputs
                del batch_truncated
                del batch_padded

        return dataset.get_original_order(res)

    def prepare_batch_logprob(
        self, batch: list[Request], padding_length: int, max_context: Optional[int] = None, single_token: bool = False
    ):
        """Tokenize a batch of inputs and return also the length, truncations and padding.
        This step is done manually since we tokenize log probability inputs together with their continuation,
        to manage possible extra spaces added at the start by tokenizers, see tok_encode_pair.
        """
        if single_token:
            inputs = [request.tokenized_context for request in batch]
        else:
            inputs = [
                request.tokenized_context + request.tokenized_continuation[:-1] for request in batch
            ]  # The last token (an eos) doesn't need to be given to the model

        input_tokens = []
        attention_masks = []
        input_lengths = []
        truncated = []
        padded = []

        if max_context is None:
            hlog_warn("max_context is None, using max_length")
            max_context = self.max_length

        # Each sample is concatenated and cut to length or padded to max_length
        for orig_tokens in inputs:
            truncated.append(max(len(orig_tokens) - max_context, 0))

            # Truncate from the left if needed to fit in the model's context
            tokens = torch.tensor((orig_tokens)[-max_context:], dtype=torch.long).to(self.device)
            sequence_len = tokens.shape[0]

            # We add padding, if needed
            padding_length = padding_length if padding_length is not None else sequence_len

            if padding_length - sequence_len < 0:
                hlog_err(f"Padding length {padding_length} is smaller than input length {sequence_len}")
                raise ValueError("Negative padding")

            padded.append(padding_length - sequence_len)
            # Right padding, since we ignore these logprobs in the end
            tokens = F.pad(tokens, (0, padding_length - sequence_len), value=self.tokenizer.pad_token_id)

            # We create the attention mask to ignore padding
            mask = tokens == self.tokenizer.pad_token_id
            attention_masks.append(mask)

            input_tokens.append(tokens.unsqueeze(0))  # [1, padding_length]
            input_lengths.append(sequence_len)

        batched_inputs = torch.cat(input_tokens, dim=0)  # [batch, padding_length]
        attention_masks = torch.cat(attention_masks, dim=0)

        return Batch(
            input_ids=batched_inputs,
            input_mask=attention_masks,
            input_lengths=input_lengths,
            truncated=truncated,
            padded=padded,
        )

    def pad_and_gather(
        self, output_tensor: torch.Tensor, drop_last_samples: bool = True, num_samples: int = None
    ) -> torch.Tensor:
        """
        Pads the `output_tensor` to the maximum length and gathers the lengths across processes.

        Args:
            output_tensor (torch.Tensor): The output tensor to be padded.
            drop_last_samples (bool, optional): Whether to drop the last samples during gathering.
            Last samples are dropped when the number of samples is not divisible by the number of processes.
                Defaults to True.

        Returns:
            torch.Tensor: The padded output tensor and the gathered length tensor.
        """
        # Create a tensor of size batch_size, [output_length] * batch_size, for each process
        # output_tensor can be of size: batch_size * num_samples * length_item or just batch_size * length_item
        length_tensor = torch.tensor([output_tensor.shape[-1]] * output_tensor.shape[0], device=self.device)
        if self.accelerator is not None:
            # Gather all the lengths, we end up with a tensor of size num_processes [output_length_1, output_length_2, ...]
            length_tensor = self.accelerator.gather(length_tensor)
        # We pad the output_tensor to the max length
        max_length = length_tensor.max().item()
        padding = (
            (0, max_length - output_tensor.shape[-1], 0, 0, 0, 0)
            if num_samples is not None
            else (0, max_length - output_tensor.shape[-1], 0, 0)
        )
        output_tensor = F.pad(output_tensor, padding, value=self.tokenizer.pad_token_id)
        if self.accelerator:
            if drop_last_samples:
                output_tensor = self.accelerator.gather_for_metrics(output_tensor)
            else:
                output_tensor = self.accelerator.gather(output_tensor)
        return output_tensor, length_tensor

    def loglikelihood_single_token(
        self, requests: list[LoglikelihoodSingleTokenRequest], override_bs: Optional[int] = None
    ) -> list[LoglikelihoodSingleTokenReturn]:
        """Tokenize the context and continuation and compute the log likelihood of those
        tokenized sequences.

        Args:
            requests (list[Tuple[str, dict]]): _description_

        Returns:
            list[Tuple[float, bool]]: _description_
        """
        for request in requests:
            if request.context == "":
                request.tokenized_context = [self.tokenizer.eos_token_id]
            else:
                request.tokenized_context = self.tok_encode(request.context)

            # Some models tokenizer want a space at the beginning and other not
            continuations = [self._check_continuations_start_space(c) for c in request.choices]

            # We must not accidentally prepend a continuation with a start of sentence token.
            continuations_enc = [self.tok_encode(c, add_special_tokens=False) for c in continuations]
            if any(len(c) > 1 for c in continuations_enc):
                raise ValueError(
                    f"Trying to do single token multiple choice but one choice has several tokens: {continuations_enc}. "
                    "If the additional pre-token is a space, try to set --no_multichoice_continuations_start_space "
                )
            request.tokenized_continuation = continuations_enc

        return self._loglikelihood_single_token(requests, override_bs=override_bs)

    def _loglikelihood_single_token(
        self, requests: list[LoglikelihoodSingleTokenRequest], override_bs: int = -1
    ) -> list[LoglikelihoodSingleTokenReturn]:
        dataset = LoglikelihoodSingleTokenDataset(requests=requests, num_dataset_splits=self.DATASET_SPLITS)
        starting_batch_size = STARTING_BATCH_SIZE
        res = []

        for split_start, split_end in tqdm(dataset.splits_start_end_iterator()):
            context_enc = dataset[0].tokenized_context
            max_context = len(context_enc[-self.max_length :])
            batch_size = self._get_batch_size(override_bs=override_bs, max_input_length=max_context)
            starting_batch_size = batch_size * 2

            dataloader = DataLoader(dataset, batch_size=starting_batch_size, collate_fn=lambda batch: batch)
            if self.accelerator is not None:
                dataloader = self.accelerator.prepare(dataloader)

            for batch in tqdm(dataloader, disable=self.disable_tqdm, position=1):
                prepared_batch = self.prepare_batch_logprob(
                    batch, padding_length=max_context, max_context=max_context, single_token=True
                )

                out = self._model_call(prepared_batch.input_ids)  # [batch, padding_length, vocab]
                out = F.log_softmax(out, dim=-1)  # we do a softmax over the options, no the vocab

                batch_probs = []
                batch_cont_tokens = []
                for cur_request, logits, inplen in zip(batch, out, prepared_batch.input_lengths):
                    # Get the last token
                    logits = logits[inplen - 1]  # [vocab]

                    cont_toks = torch.tensor(
                        cur_request.tokenized_continuation, dtype=torch.long, device=self.device
                    ).squeeze(-1)  # [num_choices]

                    # Obtain log-probs at the corresponding continuation token indices
                    # last_token_slice = logits[:, -1, :].squeeze(0).tolist()
                    probs = torch.gather(logits, dim=0, index=cont_toks)  # [num_choices]

                    # Answer: (log prob, is-exact-match)
                    # probs = torch.nn.functional.softmax(logits.float(), dim=0)  # [num_choices]
                    batch_probs.append(probs)
                    batch_cont_tokens.append(cont_toks)

                # Sync all
                # Need reshape before gather
                batched_inputs, len_inputs = self.pad_and_gather(prepared_batch.input_ids)
                # We sometimes have different tasks with a different number of choices.
                # Padding to -10000 makes sure that we won't reach index problems later as all log probs will be smaller than that
                batch_probs = pad_sequence(batch_probs, batch_first=True, padding_value=-10000000)
                batch_probs, len_probs = self.pad_and_gather(batch_probs)
                batch_cont_tokens = pad_sequence(batch_cont_tokens, batch_first=True, padding_value=-10000000)
                batch_cont_tokens, len_cont = self.pad_and_gather(batch_cont_tokens)

                # No reshape
                batch_truncated = torch.tensor(prepared_batch.truncated, device=self.device)
                batch_padded = torch.tensor(prepared_batch.padded, device=self.device)
                if self.accelerator:
                    batch_truncated = self.accelerator.gather_for_metrics(batch_truncated)
                    batch_padded = self.accelerator.gather_for_metrics(batch_padded)

                for ix, (probs, cont_tokens, batched_input, trunc, padded) in enumerate(
                    zip(batch_probs, batch_cont_tokens, batched_inputs, batch_truncated, batch_padded)
                ):
                    answer = LoglikelihoodSingleTokenReturn(
                        result=probs[: len_probs[ix]].detach().cpu().tolist(),
                        input_tokens=batched_input[: len_inputs[ix]].cpu().tolist(),
                        generated_tokens=cont_tokens[: len_cont[ix]].cpu().tolist(),
                        truncated_tokens_count=trunc.cpu().item(),
                        padded_tokens_count=padded.cpu().item(),
                    )
                    res.append(answer)

                # Clean up GPUs
                del out
                del batch_probs
                del batched_inputs
                del batch_truncated
                del batch_padded

        return dataset.get_original_order(res)


class MultiTokenEOSCriteria(transformers.StoppingCriteria):
    """Criteria to stop on the specified multi-token sequence."""

    def __init__(
        self,
        sequence: str,
        tokenizer: transformers.PreTrainedTokenizer,
        batch: Batch = None,
        input_ids_shape: Tuple[int, int] = None,
    ):
        if batch is not None:
            initial_decoder_input_length = batch.input_ids.shape[1]
            batch_size = batch.input_ids.shape[0]
        else:
            initial_decoder_input_length = input_ids_shape[1]
            batch_size = input_ids_shape[0]

        self.initial_decoder_input_length = initial_decoder_input_length
        self.done_tracker = [False] * batch_size
        self.sequence = sequence
        self.sequence_ids = tokenizer.encode(sequence, add_special_tokens=False)
        self.sequence_id_len = len(self.sequence_ids)
        self.tokenizer = tokenizer

    def __call__(self, input_ids, scores, **kwargs) -> bool:
        # For efficiency, we compare the last n tokens where n is the number of tokens in the stop_sequence
        lookback_ids_batch = input_ids[:, self.initial_decoder_input_length :][:, -self.sequence_id_len :]

        lookback_tokens_batch = self.tokenizer.batch_decode(lookback_ids_batch)

        for i, done in enumerate(self.done_tracker):
            if not done:
                self.done_tracker[i] = self.sequence in lookback_tokens_batch[i]
        return False not in self.done_tracker


def stop_sequences_criteria(
    tokenizer: transformers.PreTrainedTokenizer,
    stop_sequences: list[str],
    batch: Batch,
) -> transformers.StoppingCriteriaList:
    return transformers.StoppingCriteriaList(
        [
            *[MultiTokenEOSCriteria(sequence, tokenizer, batch) for sequence in stop_sequences],
        ]
    )<|MERGE_RESOLUTION|>--- conflicted
+++ resolved
@@ -517,12 +517,6 @@
             for batch in tqdm(
                 dataloader, desc="Greedy generation", position=1, leave=False, disable=self.disable_tqdm
             ):
-<<<<<<< HEAD
-                # NOTE: we are assuming all items in a batch behave similarly (same
-                # stop_tokens and max_tokens generated) which is not necessarily
-                # the case! Because of that we only use batch size of 1
-                stop_tokens = batch[0].stop_sequence
-=======
                 # For chat models, generation stops with EOS token, so we don't need to specify stop tokens
                 if self.use_chat_template:
                     stop_tokens = []
@@ -532,7 +526,6 @@
                     # the case! Because of that we only use batch size of 1
                     stop_tokens = batch[0].stop_sequence
 
->>>>>>> 4651531e
                 max_new_tokens = batch[0].generation_size
                 returns_logits = batch[0].use_logits
                 num_samples = batch[0].num_samples
