# MIT License

# Copyright (c) 2024 The HuggingFace Team

# Permission is hereby granted, free of charge, to any person obtaining a copy
# of this software and associated documentation files (the "Software"), to deal
# in the Software without restriction, including without limitation the rights
# to use, copy, modify, merge, publish, distribute, sublicense, and/or sell
# copies of the Software, and to permit persons to whom the Software is
# furnished to do so, subject to the following conditions:

# The above copyright notice and this permission notice shall be included in all
# copies or substantial portions of the Software.

# THE SOFTWARE IS PROVIDED "AS IS", WITHOUT WARRANTY OF ANY KIND, EXPRESS OR
# IMPLIED, INCLUDING BUT NOT LIMITED TO THE WARRANTIES OF MERCHANTABILITY,
# FITNESS FOR A PARTICULAR PURPOSE AND NONINFRINGEMENT. IN NO EVENT SHALL THE
# AUTHORS OR COPYRIGHT HOLDERS BE LIABLE FOR ANY CLAIM, DAMAGES OR OTHER
# LIABILITY, WHETHER IN AN ACTION OF CONTRACT, TORT OR OTHERWISE, ARISING FROM,
# OUT OF OR IN CONNECTION WITH THE SOFTWARE OR THE USE OR OTHER DEALINGS IN THE
# SOFTWARE.

import logging
import time
from concurrent.futures import ThreadPoolExecutor

from tqdm import tqdm

from lighteval.data import GenerativeTaskDataset
from lighteval.models.abstract_model import LightevalModel
from lighteval.models.endpoints.endpoint_model import ModelInfo
from lighteval.models.model_output import ModelResponse
from lighteval.models.utils import ModelConfig
from lighteval.tasks.prompt_manager import PromptManager
from lighteval.tasks.requests import Doc
from lighteval.utils.imports import is_litellm_available


logger = logging.getLogger(__name__)

if is_litellm_available():
    import litellm
    from litellm import encode
    from litellm.caching.caching import Cache
    from litellm.utils import ModelResponse as LitellmModelResponse

    logging.getLogger("LiteLLM").setLevel(logging.WARNING)
    logging.getLogger("LiteLLM").handlers.clear()

    litellm.cache = Cache(type="disk")
else:
    from unittest.mock import Mock

    litellm = Mock()
    encode = Mock()
    LitellmModelResponse = Mock()


class LiteLLMModelConfig(ModelConfig):
    model_name: str
    provider: str | None = None
    base_url: str | None = None
    api_key: str | None = None


class LiteLLMClient(LightevalModel):
    _DEFAULT_MAX_LENGTH: int = 4096

    def __init__(self, config) -> None:
        """
        IMPORTANT: Your API keys should be set in the environment variables.
        If a base_url is not set, it will default to the public API.
        """
        self.model_info = ModelInfo(
            model_name=config.model_name,
            model_sha="",
            model_dtype=None,
            model_size="",
        )
        self.model = config.model_name
        self.provider = config.provider or config.model_name.split("/")[0]
        self.base_url = config.base_url
        self.api_key = config.api_key
        self.generation_parameters = config.generation_parameters

        self.API_MAX_RETRY = 5
        self.API_RETRY_SLEEP = 3
        self.API_RETRY_MULTIPLIER = 2
        self.CONCURENT_CALLS = 20  # 100 leads to hitting Anthropic rate limits

        self._tokenizer = encode
        self.pairwise_tokenization = False
        litellm.drop_params = True
        litellm.set_verbose = False
        self.prompt_manager = PromptManager(True, self.tokenizer)

    def _prepare_stop_sequence(self, stop_sequence):
        """Prepare and validate stop sequence."""
        if self.provider == "anthropic":
            # Filter out whitespace-only stop sequences
            if stop_sequence:
                stop_sequence = [s for s in stop_sequence if s and s.strip()]
        return stop_sequence

    def _prepare_max_new_tokens(self, max_new_tokens):
        """Calculate completion tokens based on max_new_tokens."""
        if not max_new_tokens or max_new_tokens <= 0:
            return None

        if "o1" in self.model:
            # We need to allow more tokens to include reasoning tokens
            max_new_tokens = min(max_new_tokens * 10, 32000)
        return max_new_tokens

    def __call_api(self, prompt, return_logits, max_new_tokens, num_samples, stop_sequence):
        """Make API call with retries."""
        response = LitellmModelResponse()
        for attempt in range(self.API_MAX_RETRY):
            try:
                stop_sequence = self._prepare_stop_sequence(stop_sequence)
                max_new_tokens = self._prepare_max_new_tokens(max_new_tokens)

                if return_logits and not self.provider == "openai":
                    logger.warning("Returning logits is not supported for this provider, ignoring.")

                # Prepare kwargs for completion call
                kwargs = {
                    "model": self.model,
                    "messages": prompt,
                    "logprobs": return_logits if self.provider == "openai" else None,
                    "base_url": self.base_url,
                    "n": num_samples,
                    "caching": True,
                    "api_key": self.api_key,
                }
                if "o1" in self.model:
                    logger.warning("O1 models do not support temperature, top_p, stop sequence. Disabling.")
                else:
                    kwargs.update(self.generation_parameters.to_litellm_dict())

                if kwargs.get("max_completion_tokens", None) is None:
                    kwargs["max_completion_tokens"] = max_new_tokens

                response = litellm.completion(**kwargs)

                # If response is empty, retry without caching (maybe the error is recoverable and solved with a retry)
                if response.choices[0].message.content is None:
                    kwargs["caching"] = False
                    logger.info("Response is empty, retrying without caching")
                    response = litellm.completion(**kwargs)
                return response
            except litellm.BadRequestError as e:
                if "message" in e.__dict__:
                    error_string = (
                        "The response was filtered due to the prompt triggering Microsoft's content management policy"
                    )
                    if error_string in e.__dict__["message"]:
                        logger.warning(f"{error_string}. Returning empty response.")
                        return LitellmModelResponse()
            except Exception as e:
                wait_time = min(64, self.API_RETRY_SLEEP * (2**attempt))  # Exponential backoff with max 64s
                logger.warning(
                    f"Error in API call: {e}, waiting {wait_time} seconds before retry {attempt + 1}/{self.API_MAX_RETRY}"
                )
                time.sleep(wait_time)

        logger.error(f"API call failed after {self.API_MAX_RETRY} attempts, returning empty response.")
        return LitellmModelResponse()

    def __call_api_parallel(
        self,
        prompts,
        return_logits: bool | list[bool],
        max_new_tokens: int | list[int] | None,
        num_samples: int | list[int],
        stop_sequence: list[str] | None = None,
    ):
        results = []

        return_logitss = [return_logits for _ in prompts] if not isinstance(return_logits, list) else return_logits
        max_new_tokenss = [max_new_tokens for _ in prompts] if not isinstance(max_new_tokens, list) else max_new_tokens
        num_sampless = [num_samples for _ in prompts] if not isinstance(num_samples, list) else num_samples
        stop_sequencess = [stop_sequence for _ in prompts]
        assert (
            len(prompts) == len(return_logitss) == len(max_new_tokenss) == len(num_sampless) == len(stop_sequencess)
        ), (
            f"Length of prompts, return_logitss, max_new_tokenss, num_sampless, stop_sequences, system_prompts should be the same but are {len(prompts)}, {len(return_logitss)}, {len(max_new_tokenss)}, {len(num_sampless)}, {len(stop_sequencess)}"
        )

        with ThreadPoolExecutor(self.CONCURENT_CALLS) as executor:
            for entry in tqdm(
                executor.map(
                    self.__call_api,
                    prompts,
                    return_logitss,
                    max_new_tokenss,
                    num_sampless,
                    stop_sequencess,
                ),
                total=len(prompts),
            ):
                results.append(entry)

        if None in results:
            raise ValueError("Some entries are not annotated due to errors in annotate_p, please inspect and retry.")

        return results

    def greedy_until(
        self,
        docs: list[Doc],
    ) -> list[ModelResponse]:
        """
        Generates responses using a greedy decoding strategy until certain ending conditions are met.

        Args:
            requests (list[Request]): list of requests containing the context and ending conditions.
            override_bs (int, optional): Override the batch size for generation. Defaults to None.

        Returns:
            list[GenerativeResponse]: list of generated responses.
        """
        dataset = GenerativeTaskDataset(requests=docs, num_dataset_splits=self.DATASET_SPLITS)
        results = []

        for split in tqdm(
            dataset.splits_iterator(),
            total=dataset.num_dataset_splits,
            desc="Splits",
            position=0,
            disable=self.disable_tqdm,
        ):
<<<<<<< HEAD
            contexts = [self.prompt_manager.prepare_prompt(doc) for doc in dataset]
            max_new_tokens = dataset[0].generation_size  # could be none
            return_logits = dataset[0].use_logits
            num_samples = dataset[0].num_samples
            stop_sequence = dataset[0].stop_sequences
=======
            contexts = [sample.context for sample in split]
            max_new_tokens = split[0].generation_size  # could be none
            return_logits = split[0].use_logits
            num_samples = split[0].num_samples
            stop_sequence = requests[0].stop_sequence
>>>>>>> 9771f3a0

            responses = self.__call_api_parallel(contexts, return_logits, max_new_tokens, num_samples, stop_sequence)

            for response in responses:
                result: list[str] = [choice.message.content for choice in response.choices]

                cur_response = ModelResponse(
                    # In empty responses, the model should return an empty string instead of None
                    text=result if result[0] else [""],
                )
                results.append(cur_response)

        return dataset.get_original_order(results)

    @property
    def tokenizer(self):
        return self._tokenizer

    @property
    def add_special_tokens(self) -> bool:
        return False

    @property
    def max_length(self) -> int:
        """Return the maximum sequence length of the model."""
        return 4096

    def loglikelihood(self, docs: list[Doc]) -> list[ModelResponse]:
        """Tokenize the context and continuation and compute the log likelihood of those
        tokenized sequences.
        """
        raise NotImplementedError

    def loglikelihood_rolling(self, docs: list[Doc]) -> list[ModelResponse]:
        """This function is used to compute the log likelihood of the context for perplexity metrics."""
        raise NotImplementedError<|MERGE_RESOLUTION|>--- conflicted
+++ resolved
@@ -230,19 +230,11 @@
             position=0,
             disable=self.disable_tqdm,
         ):
-<<<<<<< HEAD
             contexts = [self.prompt_manager.prepare_prompt(doc) for doc in dataset]
-            max_new_tokens = dataset[0].generation_size  # could be none
-            return_logits = dataset[0].use_logits
-            num_samples = dataset[0].num_samples
-            stop_sequence = dataset[0].stop_sequences
-=======
-            contexts = [sample.context for sample in split]
             max_new_tokens = split[0].generation_size  # could be none
             return_logits = split[0].use_logits
             num_samples = split[0].num_samples
-            stop_sequence = requests[0].stop_sequence
->>>>>>> 9771f3a0
+            stop_sequence = split[0].stop_sequences
 
             responses = self.__call_api_parallel(contexts, return_logits, max_new_tokens, num_samples, stop_sequence)
 
