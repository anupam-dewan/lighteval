--- conflicted
+++ resolved
@@ -42,13 +42,9 @@
 from lighteval.models.transformers.adapter_model import AdapterModel, AdapterModelConfig
 from lighteval.models.transformers.delta_model import DeltaModel, DeltaModelConfig
 from lighteval.models.transformers.transformers_model import TransformersModel, TransformersModelConfig
-<<<<<<< HEAD
-from lighteval.models.vllm.vllm_model import AsyncVLLMModel, VLLMModel, VLLMModelConfig
-=======
 from lighteval.models.transformers.vlm_transformers_model import VLMTransformersModel, VLMTransformersModelConfig
 from lighteval.models.utils import ModelConfig
 from lighteval.models.vllm.vllm_model import VLLMModel, VLLMModelConfig
->>>>>>> 317cb504
 from lighteval.utils.imports import (
     NO_LITELLM_ERROR_MSG,
     NO_SGLANG_ERROR_MSG,
@@ -193,18 +189,12 @@
     elif isinstance(config, VLLMModelConfig):
         if not is_vllm_available():
             raise ImportError(NO_VLLM_ERROR_MSG)
-<<<<<<< HEAD
         if config.is_async:
             model = AsyncVLLMModel(config=config)
         else:
             model = VLLMModel(config=config)
-=======
-        model = VLLMModel(config=config)
-        return model
     elif isinstance(config, VLMTransformersModelConfig):
         model = VLMTransformersModel(config=config)
-        return model
->>>>>>> 317cb504
     else:
         model = TransformersModel(config=config)
 
