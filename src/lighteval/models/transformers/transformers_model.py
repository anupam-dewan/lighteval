--- conflicted
+++ resolved
@@ -22,13 +22,9 @@
 
 import logging
 import os
-<<<<<<< HEAD
 from typing import Dict, Optional, Tuple, Union
-=======
 from datetime import timedelta
 from typing import Optional, Tuple, Union
->>>>>>> 88bd36ae
-
 import torch
 import torch.nn.functional as F
 import transformers
@@ -509,17 +505,17 @@
         logger.info(f"Determined largest batch size: {batch_size}")
         return batch_size
 
-<<<<<<< HEAD
+
     def greedy_until_multi_turn(  # noqa: C901
         self,
-        requests: list[GreedyUntilMultiTurnRequest],
-    ) -> GenerativeMultiturnResponse:
+        docs: list[Doc],
+    ) -> ModelResponse:
         raise NotImplementedError("This method is not implemented for this model")
 
     def _continious_greedy_until(
         self,
-        requests: list[GreedyUntilRequest],
-    ) -> list[GenerativeResponse]:
+        docs: list[Doc],
+    ) -> list[ModelResponse]:
         """
         Generates responses using a greedy decoding strategy until certain ending conditions are met.
 
@@ -623,10 +619,8 @@
 
         return dataset.get_original_order(results)
 
-    def _padded_greedy_until(
-=======
+      
     def greedy_until(
->>>>>>> 88bd36ae
         self,
         docs: list[Doc],
     ) -> list[ModelResponse]:
@@ -739,11 +733,8 @@
                     stop_tokens=stop_tokens,
                     returns_logits=False,
                     num_samples=num_samples,
-<<<<<<< HEAD
                     do_sample=do_sample,
                     use_fast=False,
-=======
->>>>>>> 88bd36ae
                 )
                 results.extend(cur_reponses)
 
