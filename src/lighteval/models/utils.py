--- conflicted
+++ resolved
@@ -21,12 +21,8 @@
 # SOFTWARE.
 
 import os
-<<<<<<< HEAD
-from typing import Optional, Union
-=======
 from itertools import islice
 from typing import TYPE_CHECKING, Optional, Union
->>>>>>> af24080e
 
 import torch
 from huggingface_hub import HfApi
