--- conflicted
+++ resolved
@@ -44,7 +44,6 @@
 # fmt: on
 
 
-<<<<<<< HEAD
 def mmmu_pro(line, task_name: Optional[str] = None):
     # fmt: off
     question = line["question"]        # "What is the capital of France?"
@@ -83,7 +82,9 @@
         choices=choices,
         gold_index=gold_index,
         specific={"images": images, "id": line["id"]},
-=======
+    )
+
+
 def simpleqa(line, task_name: str = None):
     query = line["problem"]
     choices = [line["answer"]]
@@ -91,7 +92,6 @@
 
     return Doc(
         task_name=task_name, query=query, choices=choices, gold_index=gold_index, specific={**eval(line["metadata"])}
->>>>>>> 20cff959
     )
 
 
