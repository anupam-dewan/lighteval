--- conflicted
+++ resolved
@@ -20,19 +20,12 @@
 # OUT OF OR IN CONNECTION WITH THE SOFTWARE OR THE USE OR OTHER DEALINGS IN THE
 # SOFTWARE.
 
-<<<<<<< HEAD
 import lighteval.tasks.extended.smollm.belebele as belebele
-from lighteval.utils.imports import can_load_extended_tasks
-
-
-AVAILABLE_EXTENDED_TASKS_MODULES = [belebele]
-=======
 import lighteval.tasks.extended.smollm.mmlu_pro as mmlu_pro
 from lighteval.utils.imports import can_load_extended_tasks
 
 
-AVAILABLE_EXTENDED_TASKS_MODULES = [mmlu_pro]
->>>>>>> 87cdf289
+AVAILABLE_EXTENDED_TASKS_MODULES = [belebele, mmlu_pro]
 
 if can_load_extended_tasks():
     import lighteval.tasks.extended.hle.main as hle
