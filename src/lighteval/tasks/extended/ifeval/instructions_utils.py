--- conflicted
+++ resolved
@@ -1657,11 +1657,7 @@
 
 
 def count_words(text):
-<<<<<<< HEAD
-    """Counts the number of words.
-=======
     """Counts the number of words (split on white spaces).
->>>>>>> 39b49c26
 
     Returns:
         int: The number of words in the text
@@ -1688,11 +1684,7 @@
 
 
 def count_sentences(text):
-<<<<<<< HEAD
-    """Count the number of sentences.
-=======
     """Count the number of sentences (split on `<stop>`).
->>>>>>> 39b49c26
 
     Returns:
         int: The number of sentences in the text
