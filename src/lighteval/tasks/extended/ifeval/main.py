--- conflicted
+++ resolved
@@ -30,16 +30,12 @@
     SampleLevelMetricGrouping,
 )
 from lighteval.tasks.lighteval_task import LightevalTaskConfig
-<<<<<<< HEAD
 from lighteval.tasks.requests import Doc, SamplingMethod
-=======
-from lighteval.tasks.requests import Doc
 from lighteval.utils.utils import remove_reasoning_tags
->>>>>>> 9771f3a0
 
 
 # Very specific task where there are no precise outputs but instead we test if the format obeys rules
-def ifeval_prompt(line, task_name: str = None):
+def ifeval_prompt(line, task_name: str = ""):
     return Doc(
         task_name=task_name,
         query=line["prompt"],
@@ -137,14 +133,8 @@
 
 ifeval_metrics = SampleLevelMetricGrouping(
     metric_name=submetric_names,
-<<<<<<< HEAD
-    higher_is_better={n: True for n in submetric_names},
+    higher_is_better=dict.fromkeys(submetric_names, True),
     category=SamplingMethod.GENERATIVE,
-=======
-    higher_is_better=dict.fromkeys(submetric_names, True),
-    category=MetricCategory.GENERATIVE,
-    use_case=MetricUseCase.ACCURACY,
->>>>>>> 9771f3a0
     sample_level_fn=ifeval_metric,
     corpus_level_fn={
         "prompt_level_strict_acc": np.mean,
