# MIT License

# Copyright (c) 2024 The HuggingFace Team

# Permission is hereby granted, free of charge, to any person obtaining a copy
# of this software and associated documentation files (the "Software"), to deal
# in the Software without restriction, including without limitation the rights
# to use, copy, modify, merge, publish, distribute, sublicense, and/or sell
# copies of the Software, and to permit persons to whom the Software is
# furnished to do so, subject to the following conditions:

# The above copyright notice and this permission notice shall be included in all
# copies or substantial portions of the Software.

# THE SOFTWARE IS PROVIDED "AS IS", WITHOUT WARRANTY OF ANY KIND, EXPRESS OR
# IMPLIED, INCLUDING BUT NOT LIMITED TO THE WARRANTIES OF MERCHANTABILITY,
# FITNESS FOR A PARTICULAR PURPOSE AND NONINFRINGEMENT. IN NO EVENT SHALL THE
# AUTHORS OR COPYRIGHT HOLDERS BE LIABLE FOR ANY CLAIM, DAMAGES OR OTHER
# LIABILITY, WHETHER IN AN ACTION OF CONTRACT, TORT OR OTHERWISE, ARISING FROM,
# OUT OF OR IN CONNECTION WITH THE SOFTWARE OR THE USE OR OTHER DEALINGS IN THE
# SOFTWARE.

import collections
import random
from dataclasses import dataclass
from multiprocessing import Pool
from pathlib import Path
from typing import TYPE_CHECKING, Callable, Dict, List, Optional, Tuple, Union

from datasets import load_dataset

from lighteval.few_shot_manager import FewShotSampler
from lighteval.logging.hierarchical_logger import hlog, hlog_warn
from lighteval.metrics import (
    apply_generative_metric,
    apply_llm_as_judge_metric,
    apply_multichoice_metric,
    apply_multichoice_metric_one_token,
    apply_perplexity_metric,
    apply_target_perplexity_metric,
)
from lighteval.metrics.metrics import Metric, MetricCategory, Metrics
from lighteval.models.base_model import BaseModel
from lighteval.models.model_output import ModelReturn
from lighteval.tasks.requests import (
    Doc,
    GreedyUntilMultiTurnRequest,
    GreedyUntilRequest,
    LoglikelihoodRequest,
    LoglikelihoodRollingRequest,
    LoglikelihoodSingleTokenRequest,
    Request,
    RequestType,
    TaskExampleId,
)
from lighteval.utils import as_list


if TYPE_CHECKING:
    from lighteval.logging.evaluation_tracker import EvaluationTracker


@dataclass
class LightevalTaskConfig:
    """Stored configuration of a given [`LightevalTask`].

    Arguments:
        name (str): Short name of the evaluation task.
        suite (list[str]): Evaluation suites to which the task belongs.
        prompt_function (Callable[[dict, str], Doc]): Function used to create the [`Doc`] samples from each line of the evaluation dataset.
        hf_repo (str): Path of the hub dataset repository containing the evaluation information.
        hf_subset (str): Subset used for the current task, will be default if none is selected.
        hf_avail_splits (list[str]): All the available splits in the evaluation dataset
        evaluation_splits (list[str]): List of the splits actually used for this evaluation
        few_shots_split (str): Name of the split from which to sample few-shot examples
        few_shots_select (str): Method with which to sample few-shot examples
        generation_size (int): Maximum allowed size of the generation
        metric (list[str]): List of all the metrics for the current task.
        stop_sequence (list[str]): Stop sequence which interrupts the generation for generative metrics.
        original_num_docs (int): Number of documents in the task
        effective_num_docs (int): Number of documents used in a specific evaluation
        truncated_num_docs (bool): Whether less than the total number of documents were used
        output_regex (str)
        frozen (bool)
        trust_dataset (bool): Whether to trust the dataset at execution or not
        version (int): The version of the task. Defaults to 0. Can be increased if the underlying dataset or the prompt changes.
    """

    name: str
    prompt_function: Callable  # [[dict, str], Doc]
    hf_repo: str
    hf_subset: str
    metric: Tuple[Union[Metric, Metrics]]
    hf_avail_splits: Optional[Tuple[str]] = None
    evaluation_splits: Optional[Tuple[str]] = None
    few_shots_split: Optional[str] = None
    few_shots_select: Optional[str] = None
    generation_size: int = None
    stop_sequence: Optional[Tuple[str]] = None
    output_regex: Optional[str] = None
    num_samples: Optional[list[int]] = None

    frozen: bool = False
    suite: Optional[Tuple[str]] = None

    original_num_docs: int = -1
    effective_num_docs: int = -1

    trust_dataset: bool = None

    must_remove_duplicate_docs: bool = None

    version: int = 0

    def __post_init__(self):
        if self.suite is None:
            self.suite = ["custom"]
        if self.hf_avail_splits is None:
            self.hf_avail_splits = ["train", "validation", "test"]
        if self.evaluation_splits is None:
            self.evaluation_splits = ["validation"]

        # If we got a Metrics enums instead of a Metric, we convert
        self.metric = [metric.value if isinstance(metric, Metrics) else metric for metric in self.metric]

        # Convert list to tuple for hashing
        self.metric = tuple(self.metric)
        self.hf_avail_splits = tuple(self.hf_avail_splits) if self.hf_avail_splits is not None else None
        self.evaluation_splits = tuple(self.evaluation_splits) if self.evaluation_splits is not None else None
        self.suite = tuple(self.suite) if self.suite is not None else None
        self.stop_sequence = tuple(self.stop_sequence) if self.stop_sequence is not None else None


class LightevalTask:
    def __init__(  # noqa: C901
        self, name: str, cfg: LightevalTaskConfig, cache_dir: Optional[str] = None, custom_tasks_module: list = None
    ):
        """
        Initialize a LightEval task.

        Args:
            name (str): name of the task.
            cfg (dict): configuration dictionary containing
                task-specific settings (from the task_table.json file).
            cache_dir (Optional[str], optional): directory to cache the
                dataset. Defaults to None.
            custom_tasks_module ([type], optional): A custom module
                containing task-specific functions. Defaults to None.
        """
        self.name = name
        self.version = cfg.version
        self.is_main_process = False
        self.cache_dir = cache_dir
        self._cfg = cfg

        # Dataset info
        self.hf_repo = cfg.hf_repo
        self.hf_subset = cfg.hf_subset
        self.dataset_path = self.hf_repo
        self.dataset_config_name = self.hf_subset
        self.dataset = None  # Delayed download
        self.trust_dataset = cfg.trust_dataset
        hlog(f"{self.dataset_path} {self.dataset_config_name}")
        self._fewshot_docs = None
        self._docs = None

        # Managing splits and few shot
        self.all_available_splits = as_list(cfg.hf_avail_splits)
        if cfg.evaluation_splits is None:
            raise ValueError(f"The evaluation split for task {self.name} is None. Please select a valid split.")

        self.evaluation_split = as_list(cfg.evaluation_splits)
        if cfg.few_shots_split is not None:
            self.fewshot_split = as_list(cfg.few_shots_split)
        else:
            self.fewshot_split = as_list(self.get_first_possible_fewshot_splits())
        self.fewshot_sampler = FewShotSampler(
            few_shots_select=cfg.few_shots_select, few_shots_split=self.fewshot_split
        )

        # Metrics
        self.metrics = as_list(cfg.metric)
        self.suite = as_list(cfg.suite)
        ignored = [metric for metric in self.metrics if metric.category == MetricCategory.IGNORED]

        if len(ignored) > 0:
            hlog_warn(f"[WARNING] Not implemented yet: ignoring the metric {' ,'.join(ignored)} for task {self.name}.")

<<<<<<< HEAD
        current_categories = [Metrics[metric].value.category for metric in self.metrics]
        self.has_metric_category = {category: (category in current_categories) for category in MetricCategory}
        # Sub-optimal system - we might want to store metric parametrisation in a yaml conf for example
=======
        current_categories = [metric.category for metric in self.metrics]
        self.has_metric_category = {category: (category in current_categories) for category in MetricCategory}
        if (
            self.has_metric_category[MetricCategory.LLM_AS_JUDGE]
            or self.has_metric_category[MetricCategory.LLM_AS_JUDGE_MULTI_TURN]
        ):
            if not is_openai_available():
                raise ImportError(NO_OPENAI_ERROR_MSG)
            if os.getenv("OPENAI_API_KEY") is None:
                raise ValueError(
                    "Using llm as judge metric but no OPEN_API_KEY were found, please set it with: export OPEN_API_KEY={yourkey}"
                )

>>>>>>> 2b4b637e
        # We assume num_samples always contains 1 (for base generative evals)
        self.num_samples = [1]
        for metric in self.metrics:
            metric_names = as_list(metric.metric_name)

            for metric_name in metric_names:
                # If we do maj_at_ metrics, we need to use the correct number of samples
                if "maj_at_" in metric_name:
                    self.num_samples.append(int(metric_name.replace("maj_at_", "").split("_")[0]))

        if not isinstance(cfg.prompt_function, Callable):
            raise TypeError(
                f"Prompt formatting function ({str(cfg.prompt_function)}) should have been passed as a callable, was {type(cfg.prompt_function)} instead."
            )
        self.formatter = cfg.prompt_function

        self.generation_size = cfg.generation_size
        self.stop_sequence = cfg.stop_sequence
        self.output_regex = cfg.output_regex
        self.must_remove_duplicate_docs = cfg.must_remove_duplicate_docs
        if self.must_remove_duplicate_docs is None:
            self.must_remove_duplicate_docs = False

        # Save options
        self.save_queries: bool = False
        self.logfile_name: Optional[Path] = None
        self.is_main_process: bool = False

    @property
    def cfg(self):
        return self._cfg

    def doc_to_text_without_instructions(self, doc: Doc) -> str:
        """
        Returns the query of the document without the instructions. If the
        document has instructions, it removes them from the query:

        Args:
            doc (Doc): document class, containing the query and the
                instructions.

        Returns:
            str: Query of the document without the instructions.
        """
        if doc.instruction is not None:
            if not doc.query.startswith(doc.instruction):
                raise ValueError(f"Prompt query {doc.query} is not starting with instruction {doc.instruction}")
            return doc.query[len(doc.instruction) :]
        return doc.query

    def doc_to_text_and_instructions(self, doc: Doc) -> Tuple[str, str]:
        """
        Returns a tuple with the query of the document and the instructions.
        If the document has no instructions, the second element of the tuple is
        an empty string.

        Args:
            doc (Doc): document, containing the query and the instructions.

        Returns:
            Tuple[str, str]: A tuple with the query of the document and the
                instructions.
        """
        if doc.instruction is not None:
            if not doc.query.startswith(doc.instruction):
                raise ValueError(f"Prompt query {doc.query} is not starting with instruction {doc.instruction}")
            return (doc.query[len(doc.instruction) :], doc.instruction)
        return (doc.query, "")

    def get_first_possible_fewshot_splits(self, number_of_splits: int = 1) -> list[str]:
        """
        Parses the possible fewshot split keys in order: train, then validation
        keys and matches them with the available keys.  Returns the first
        available.

        Args:
            number_of_splits (int, optional): Number of splits to return.
                Defaults to 1.

        Returns:
            list[str]: List of the first available fewshot splits.
        """
        # Possible few shot splits are the available splits not used for evaluation
        possible_fewshot_splits = [k for k in self.all_available_splits if k not in self.evaluation_split]
        stored_splits = []

        # We look at these keys in order (first the training sets, then the validation sets)
        allowed_splits = ["train", "dev", "valid", "default"]
        for allowed_split in allowed_splits:
            # We do a partial match of the allowed splits
            available_splits = [k for k in possible_fewshot_splits if allowed_split in k]
            stored_splits.extend(available_splits)

        if len(stored_splits) > 0:
            return stored_splits[:number_of_splits]

        hlog_warn(f"Careful, the task {self.name} is using evaluation data to build the few shot examples.")
        return None

    def _get_docs_from_split(self, splits: list[str], few_shots=False) -> list[Doc]:
        """
        Get the documents from the dataset for the given keys (splits).

        Args:
            splits (list[str]): List of splits, (e.g. ["train", "dev"])
            few_shots (bool, optional): Whether the documents are used for few
                shot examples. Defaults to False.

        Returns:
            list[Doc]: List of documents.
        """
        if self.dataset is None:
            self.dataset = download_dataset_worker((self.dataset_path, self.dataset_config_name, self.trust_dataset))
        splits = as_list(splits)

        docs = []
        for split in splits:
            for item in self.dataset[split]:
                # Some tasks formatting is applied differently when the document is used for fewshot examples
                # vs when it's used for the actual prompt. That's why we store whether we are currently using the
                # doc for a fewshot sample (few_shots=True) or not, which then leads to the creation of a different Doc.
                item["__few_shots"] = few_shots
                cur_docs = self.formatter(item, self.name)
                if cur_docs is None:
                    continue
                docs.extend(as_list(cur_docs))
        return docs

    def remove_duplicate_docs(self, docs: list[Doc]) -> list[Doc]:
        seen_examples, res = set(), []
        for doc in docs:
            if str(doc) not in seen_examples:
                res.append(doc)
                seen_examples.add(str(doc))
        return res

    def fewshot_docs(self) -> list[Doc]:
        """
        Returns the few shot documents. If the few shot documents are not
        available, it gets them from the few shot split or the evaluation split.

        Returns:
            list[Doc]: Documents that will be used for few shot examples. One
                document = one few shot example.
        """
        if self._fewshot_docs is None:
            self._fewshot_docs = []

            # If we have no available few shot split, the few shot data is the eval data!
            if self.fewshot_split in [None, [None]]:
                self._fewshot_docs = self._get_docs_from_split(self.evaluation_split, few_shots=True)
            else:  # Normal case
                self._fewshot_docs = self._get_docs_from_split(self.fewshot_split, few_shots=True)
        return self._fewshot_docs

    def eval_docs(self) -> list[Doc]:
        """
        Returns the evaluation documents.

        Returns:
            list[Doc]: Evaluation documents.
        """
        if self._docs is None:
            self._docs = self._get_docs_from_split(self.evaluation_split)
            if self.must_remove_duplicate_docs:
                self._docs = self.remove_duplicate_docs(self._docs)
        return self._docs

    def doc_to_target(self, formatted_doc: Doc, few_shot: bool = False) -> str:
        """
        Returns the target of the given document.

        Args:
            formatted_doc (Doc): Formatted document.
            few_shot (bool, optional): Whether the document is used for few
                shot examples. Defaults to False.

        Returns:
            str: Target of the document, which is the correct answer for a document.
        """
        # likely we mostly need one example not all
        return as_list(formatted_doc.get_golds(few_shot=few_shot))[0]

    # Requests
    def get_request_type(self) -> list[RequestType]:  # noqa C901
        """
        Returns the request types for the task.

        Returns:
            list[RequestType]: Request types for the task.

        Raises:
            NotImplementedError: If the request type is not implemented for the
                task.
        """
        request_types = []
        if self.has_metric_category[MetricCategory.TARGET_PERPLEXITY]:
            request_types.append(RequestType.LOGLIKELIHOOD)
        if self.has_metric_category[MetricCategory.MULTICHOICE]:
            request_types.append(RequestType.LOGLIKELIHOOD)
        if self.has_metric_category[MetricCategory.MULTICHOICE_ONE_TOKEN]:
            request_types.append(RequestType.LOGLIKELIHOOD_SINGLE_TOKEN)
        if self.has_metric_category[MetricCategory.PERPLEXITY]:
            request_types.append(RequestType.LOGLIKELIHOOD_ROLLING)
        if self.has_metric_category[MetricCategory.GENERATIVE]:
            request_types.append(RequestType.GREEDY_UNTIL)
        if self.has_metric_category[MetricCategory.GENERATIVE_LOGPROB]:
            request_types.append(RequestType.GREEDY_UNTIL)
        if self.has_metric_category[MetricCategory.GENERATIVE_SAMPLING]:
            request_types.append(RequestType.GREEDY_UNTIL)
        if self.has_metric_category[MetricCategory.LLM_AS_JUDGE]:
            request_types.append(RequestType.GREEDY_UNTIL)
        if self.has_metric_category[MetricCategory.LLM_AS_JUDGE_MULTI_TURN]:
            request_types.append(RequestType.GREEDY_UNTIL_MULTI_TURN)

        if len(request_types) == 0:
            raise NotImplementedError(f"Request type not implemented for task {self.name}")

        return list(set(request_types))

    def construct_requests(
        self, formatted_doc: Doc, context: str, document_id_seed: str, current_task_name: str
    ) -> Dict[RequestType, List[Request]]:
        """
        Constructs a list of requests from the task based on the given parameters.

        Args:
            formatted_doc (Doc): Formatted document almost straight from the dataset.
            ctx (str): Context, which is the few shot examples + the query.
            document_id_seed (str): Index of the document in the task appended with the seed used for the few shot sampling.
            current_task_name (str): Name of the current task.

        Returns:
            dict[RequestType, List[Request]]: List of requests.
        """
        requests = {type: [] for type in RequestType}

        if self.has_metric_category[MetricCategory.TARGET_PERPLEXITY]:
            golds = formatted_doc.get_golds()
            requests[RequestType.LOGLIKELIHOOD] += [
                LoglikelihoodRequest(
                    task_name=current_task_name,
                    example_index=document_id_seed,
                    request_index=i,
                    context=context,
                    choice=gold,
                )
                for i, gold in enumerate(golds)
            ]
        if self.has_metric_category[MetricCategory.PERPLEXITY]:
            requests[RequestType.LOGLIKELIHOOD_ROLLING] += [
                LoglikelihoodRollingRequest(
                    task_name=current_task_name, example_index=document_id_seed, request_index=0, context=context
                )
            ]
        if (
            self.has_metric_category[MetricCategory.GENERATIVE_SAMPLING]
            or self.has_metric_category[MetricCategory.GENERATIVE]
            or self.has_metric_category[MetricCategory.GENERATIVE_LOGPROB]
        ):
            # All these tasks require the same generation process - we can do them in one step
            use_logits = self.has_metric_category[MetricCategory.GENERATIVE_LOGPROB]
            requests[RequestType.GREEDY_UNTIL] += [
                GreedyUntilRequest(
                    task_name=current_task_name,
                    example_index=document_id_seed,
                    request_index=0,
                    context=context,
                    stop_sequence=self.stop_sequence,
                    generation_size=self.generation_size,
                    num_samples=max(self.num_samples),  # If we have several samplings to apply, we use the max
                    use_logits=use_logits,
                )
            ]
        if self.has_metric_category[MetricCategory.MULTICHOICE]:
            requests[RequestType.LOGLIKELIHOOD] += [
                LoglikelihoodRequest(
                    task_name=current_task_name,
                    example_index=document_id_seed,
                    request_index=i,
                    context=context,
                    choice=choice,
                )
                for i, choice in enumerate(formatted_doc.choices)
            ]
        if self.has_metric_category[MetricCategory.MULTICHOICE_ONE_TOKEN]:
            requests[RequestType.LOGLIKELIHOOD_SINGLE_TOKEN] += [
                LoglikelihoodSingleTokenRequest(
                    task_name=current_task_name,
                    example_index=document_id_seed,
                    request_index=0,
                    context=context,
                    choices=formatted_doc.choices,
                )
            ]
        if self.has_metric_category[MetricCategory.LLM_AS_JUDGE_MULTI_TURN]:
            requests[RequestType.GREEDY_UNTIL_MULTI_TURN] += [
                GreedyUntilMultiTurnRequest(
                    task_name=current_task_name,
                    example_index=document_id_seed,
                    request_index=0,
                    context=context,
                    stop_sequence=self.stop_sequence,
                    generation_size=self.generation_size,
                )
            ]
        if self.has_metric_category[MetricCategory.LLM_AS_JUDGE]:
            requests[RequestType.GREEDY_UNTIL] += [
                GreedyUntilRequest(
                    task_name=current_task_name,
                    example_index=document_id_seed,
                    request_index=0,
                    context=context,
                    stop_sequence=self.stop_sequence,
                    generation_size=self.generation_size,
                    num_samples=1,
                )
            ]

        return requests

    def process_results(self, formatted_doc: Doc, results: list[ModelReturn]) -> dict[str, float]:
        """
        Processes the results of the task, and stores them in the output dict.

        Args:
            formatted_doc (Doc): formatted document of the task.
            results (list[ModelReturn]): results of the task, returned by the model class after evaluation.

        Returns:
            dict[str, float]: output dictionary containing the results of the task.
        """
        # Metrics management is done in metrics.__init__
        outputs = {}
        if self.has_metric_category[MetricCategory.TARGET_PERPLEXITY]:
            results, cur_outputs = apply_target_perplexity_metric(
                results=results, formatted_doc=formatted_doc, metrics=self.metrics
            )
            outputs.update(cur_outputs)
        if self.has_metric_category[MetricCategory.MULTICHOICE]:
            results, cur_outputs = apply_multichoice_metric(
                results=results, formatted_doc=formatted_doc, metrics=self.metrics
            )
            outputs.update(cur_outputs)
        if self.has_metric_category[MetricCategory.MULTICHOICE_ONE_TOKEN]:
            results, cur_outputs = apply_multichoice_metric_one_token(
                results=results, formatted_doc=formatted_doc, metrics=self.metrics
            )
            outputs.update(cur_outputs)
        if self.has_metric_category[MetricCategory.PERPLEXITY]:
            results, cur_outputs = apply_perplexity_metric(
                results=results, formatted_doc=formatted_doc, metrics=self.metrics
            )
            outputs.update(cur_outputs)
        if (
            self.has_metric_category[MetricCategory.GENERATIVE]
            or self.has_metric_category[MetricCategory.GENERATIVE_SAMPLING]
            or self.has_metric_category[MetricCategory.GENERATIVE_LOGPROB]
        ):
            results, cur_outputs = apply_generative_metric(
                results=results,
                formatted_doc=formatted_doc,
                metrics=self.metrics,
                output_regex=self.output_regex,
                max_num_samples=max(self.num_samples),
            )
            outputs.update(cur_outputs)
        if (
            self.has_metric_category[MetricCategory.LLM_AS_JUDGE_MULTI_TURN]
            or self.has_metric_category[MetricCategory.LLM_AS_JUDGE]
        ):
            results, cur_outputs = apply_llm_as_judge_metric(
                results=results, formatted_doc=formatted_doc, metrics=self.metrics
            )
            outputs.update(cur_outputs)

        return outputs

    def aggregation(self):
        """
        Return a dict with metric name and its aggregation function for all
        metrics
        """
        return Metrics.corpus_level_fns(self.metrics)

    @staticmethod
    def load_datasets(tasks: list["LightevalTask"], dataset_loading_processes: int = 1) -> None:
        """
        Load datasets from the HuggingFace Hub for the given tasks.

        Args:
            tasks (list): A list of tasks.
            dataset_loading_processes (int, optional): number of processes to use for dataset loading. Defaults to 1.

        Returns:
            None
        """

        if dataset_loading_processes <= 1:
            datasets = [
                download_dataset_worker((task.dataset_path, task.dataset_config_name, task.trust_dataset))
                for task in tasks
            ]
        else:
            with Pool(processes=dataset_loading_processes) as pool:
                datasets = pool.map(
                    download_dataset_worker,
                    [(task.dataset_path, task.dataset_config_name, task.trust_dataset) for task in tasks],
                )

        for task, dataset in zip(tasks, datasets):
            task.dataset = dataset


def download_dataset_worker(args):
    """
    Worker function to download a dataset from the HuggingFace Hub.
    Used for parallel dataset loading.
    """
    dataset_path, dataset_config_name, trust_dataset = args
    dataset = load_dataset(
        path=dataset_path,
        name=dataset_config_name,
        data_dir=None,
        cache_dir=None,
        download_mode=None,
        trust_remote_code=trust_dataset,
    )
    return dataset


def create_requests_from_tasks(  # noqa: C901
    task_dict: dict[str, LightevalTask],
    fewshot_dict: dict[str, list[Tuple[int, bool]]],
    num_fewshot_seeds: int,
    lm: BaseModel,
    max_samples: int,
    evaluation_tracker: "EvaluationTracker",
    use_chat_template: bool,
    system_prompt: str,
) -> Tuple[dict[RequestType, list[Request]], dict[TaskExampleId, Doc]]:
    """
    Takes a task dict and a fewshot dict and returns a dict of requests, a dict
    of docs, and a dict of requests origins. The construction of prompts and
    thus the managing of few shots is done here.

    Args:
        task_dict (dict[str, LightevalTask]): A dictionary of tasks.
        fewshot_dict (dict[str, list[Tuple[int, bool]]]): A dictionary of few
            shot examples.
        num_fewshot_seeds (int): number of few shot seeds.
        lm (BaseModel): language model class that will be used to eventually
            truncate the few shot examples (we need the maximum input size of the
            model)
        max_samples (int): maximum number of samples.
        evaluation_tracker (EvaluationTracker): evaluation tracker.
        use_chat_template (bool): Whether to use the chat template.

    Raises:
        NotImplementedError: If the request type is not implemented for the
            task.

    Returns:
        Tuple[dict[RequestType, list[Request]], dict[TaskExampleId, Doc]]: A
            tuple containing the requests and the documents.
    """
    docs: dict[TaskExampleId, Doc] = {}
    requests: dict[RequestType, list[Request]] = collections.defaultdict(list)

    # Filter out tasks that don't have any docs
    task_dict_items = [(name, task) for name, task in task_dict.items() if len(task.eval_docs()) > 0]

    # Get lists of each type of request
    for task_name, task in task_dict_items:
        req_types = task.get_request_type()
        task_docs = list(task.eval_docs())
        n_samples = min(max_samples, len(task_docs)) if max_samples else len(task_docs)
        evaluation_tracker.task_config_logger.log_num_docs(task_name, len(task_docs), n_samples)

        # logs out the diferent versions of the tasks for every few shot
        for num_fewshot, _ in fewshot_dict[task_name]:
            cur_task_name = f"{task_name}|{num_fewshot}"
            evaluation_tracker.versions_logger.log(cur_task_name, task.version)

        rnd = random.Random()
        rnd.seed(42)
        rnd.shuffle(task_docs)

        seeds = task.fewshot_sampler.get_fewshot_seeds(num_fewshot_seeds)

        # We can do several round of fewshots sampling to get some variance informations
        for seed in seeds:
            for doc_id in range(n_samples):
                doc_id_seed = f"{doc_id}_{seed}"  # if we do several rounds of few shot sampling we have several seeds
                for num_fewshot, truncate_few_shots in fewshot_dict[task_name]:
                    # @clefourrier this mechanism does not work if we have the same task n times with different few shot numbers
                    # to fix!!
                    cur_task_name = f"{task_name}|{num_fewshot}"
                    doc = task_docs[doc_id]
                    is_multi_turn = doc.specific is not None and len(doc.specific.get("multi_turn_queries", [])) > 0

                    if is_multi_turn:
                        ctx, num_effective_few_shots = task.fewshot_sampler.create_multi_turn_contexts(
                            doc, use_chat_template, system_prompt, lm.tokenizer
                        )
                        doc.specific["multi_turn_queries_context"] = ctx
                    else:
                        ctx, num_effective_few_shots = task.fewshot_sampler.fewshot_context(
                            task=task,
                            doc=doc,
                            num_fewshot=num_fewshot,
                            seed=seed,
                            truncate_few_shots=truncate_few_shots,
                            max_model_length=lm.max_length,
                            sampler=rnd,
                            tokenizer=lm.tokenizer,
                            use_chat_template=use_chat_template,
                            system_prompt=system_prompt,
                        )

                    doc.num_effective_few_shots = num_effective_few_shots
                    doc.num_asked_few_shots = num_fewshot
                    doc.ctx = ctx

                    # Constructing the requests
                    docs[TaskExampleId(cur_task_name, doc_id_seed)] = doc
                    reqs = task.construct_requests(doc, ctx, doc_id_seed, cur_task_name)
                    for req_type in req_types:
                        requests[req_type].extend(reqs[req_type])

    return requests, docs<|MERGE_RESOLUTION|>--- conflicted
+++ resolved
@@ -186,11 +186,6 @@
         if len(ignored) > 0:
             hlog_warn(f"[WARNING] Not implemented yet: ignoring the metric {' ,'.join(ignored)} for task {self.name}.")
 
-<<<<<<< HEAD
-        current_categories = [Metrics[metric].value.category for metric in self.metrics]
-        self.has_metric_category = {category: (category in current_categories) for category in MetricCategory}
-        # Sub-optimal system - we might want to store metric parametrisation in a yaml conf for example
-=======
         current_categories = [metric.category for metric in self.metrics]
         self.has_metric_category = {category: (category in current_categories) for category in MetricCategory}
         if (
@@ -204,7 +199,6 @@
                     "Using llm as judge metric but no OPEN_API_KEY were found, please set it with: export OPEN_API_KEY={yourkey}"
                 )
 
->>>>>>> 2b4b637e
         # We assume num_samples always contains 1 (for base generative evals)
         self.num_samples = [1]
         for metric in self.metrics:
