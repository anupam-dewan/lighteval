--- conflicted
+++ resolved
@@ -55,11 +55,7 @@
     Args:
         name (str): Short name of the evaluation task.
         prompt_function (Callable[[dict, str], Doc]): Function that converts dataset
-<<<<<<< HEAD
-            items to Doc objects for evaluation. Takes a dataset item dict and task
-=======
             row to Doc objects for evaluation. Takes a dataset row dict and task
->>>>>>> 39b49c26
             name as input.
         hf_repo (str): HuggingFace Hub repository path containing the evaluation dataset.
         hf_subset (str): Dataset subset/configuration name to use for this task.
