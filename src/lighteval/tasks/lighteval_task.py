# MIT License

# Copyright (c) 2024 The HuggingFace Team

# Permission is hereby granted, free of charge, to any person obtaining a copy
# of this software and associated documentation files (the "Software"), to deal
# in the Software without restriction, including without limitation the rights
# to use, copy, modify, merge, publish, distribute, sublicense, and/or sell
# copies of the Software, and to permit persons to whom the Software is
# furnished to do so, subject to the following conditions:

# The above copyright notice and this permission notice shall be included in all
# copies or substantial portions of the Software.

# THE SOFTWARE IS PROVIDED "AS IS", WITHOUT WARRANTY OF ANY KIND, EXPRESS OR
# IMPLIED, INCLUDING BUT NOT LIMITED TO THE WARRANTIES OF MERCHANTABILITY,
# FITNESS FOR A PARTICULAR PURPOSE AND NONINFRINGEMENT. IN NO EVENT SHALL THE
# AUTHORS OR COPYRIGHT HOLDERS BE LIABLE FOR ANY CLAIM, DAMAGES OR OTHER
# LIABILITY, WHETHER IN AN ACTION OF CONTRACT, TORT OR OTHERWISE, ARISING FROM,
# OUT OF OR IN CONNECTION WITH THE SOFTWARE OR THE USE OR OTHER DEALINGS IN THE
# SOFTWARE.

import collections
import inspect
import random
from dataclasses import asdict, dataclass
from multiprocessing import Pool
from pathlib import Path
from typing import TYPE_CHECKING, Callable, Dict, List, Optional, Tuple, Union

<<<<<<< HEAD
=======
from datasets import load_dataset
from huggingface_hub import TextGenerationInputGrammarType
>>>>>>> e6b599a1
from pytablewriter import MarkdownTableWriter

from lighteval.logging.hierarchical_logger import hlog, hlog_warn
from lighteval.metrics import (
    apply_generative_metric,
    apply_llm_as_judge_metric,
    apply_multichoice_metric,
    apply_multichoice_metric_one_token,
    apply_perplexity_metric,
    apply_target_perplexity_metric,
)
from lighteval.metrics.metrics import Metric, MetricCategory, Metrics
from lighteval.models.base_model import BaseModel
<<<<<<< HEAD
from lighteval.models.model_output import ModelReturn
from lighteval.tasks.prompt_manager import PromptManager
=======
>>>>>>> e6b599a1
from lighteval.tasks.requests import (
    Doc,
    GreedyUntilMultiTurnRequest,
    GreedyUntilRequest,
    LoglikelihoodRequest,
    LoglikelihoodRollingRequest,
    LoglikelihoodSingleTokenRequest,
    Request,
    RequestType,
    SampleUid,
)
<<<<<<< HEAD
from lighteval.utils.utils import as_list, download_dataset_worker
=======
from lighteval.utils.utils import as_list
>>>>>>> e6b599a1


if TYPE_CHECKING:
    from lighteval.logging.evaluation_tracker import EvaluationTracker


@dataclass
class LightevalTaskConfig:
    """Stored configuration of a given [`LightevalTask`].

    Arguments:
        name (str): Short name of the evaluation task.
        suite (list[str]): Evaluation suites to which the task belongs.
        prompt_function (Callable[[dict, str], Doc]): Function used to create the [`Doc`] samples from each line of the evaluation dataset.
        hf_repo (str): Path of the hub dataset repository containing the evaluation information.
        hf_subset (str): Subset used for the current task, will be default if none is selected.
        hf_avail_splits (list[str]): All the available splits in the evaluation dataset
        evaluation_splits (list[str]): List of the splits actually used for this evaluation
        few_shots_split (str): Name of the split from which to sample few-shot examples
        few_shots_select (str): Method with which to sample few-shot examples
        generation_size (int): Maximum allowed size of the generation
        generation_grammar (TextGenerationInputGrammarType): The grammar to generate completion according to. Currently only available for TGI and Inference Endpoint models.
        metric (list[str]): List of all the metrics for the current task.
        stop_sequence (list[str]): Stop sequence which interrupts the generation for generative metrics.
        original_num_docs (int): Number of documents in the task
        effective_num_docs (int): Number of documents used in a specific evaluation
        truncated_num_docs (bool): Whether less than the total number of documents were used
        output_regex (str)
        frozen (bool)
        trust_dataset (bool): Whether to trust the dataset at execution or not
        version (int): The version of the task. Defaults to 0. Can be increased if the underlying dataset or the prompt changes.
    """

    name: str
    prompt_function: Callable  # [[dict, str], Doc]
    hf_repo: str
    hf_subset: str
    metric: Tuple[Union[Metric, Metrics]]
    hf_avail_splits: Optional[Tuple[str]] = None
    evaluation_splits: Optional[Tuple[str]] = None
    few_shots_split: Optional[str] = None
    few_shots_select: Optional[str] = None
    generation_size: Optional[int] = None
    generation_grammar: Optional[TextGenerationInputGrammarType] = None
    stop_sequence: Optional[Tuple[str]] = None
    output_regex: Optional[str] = None
    num_samples: Optional[list[int]] = None

    frozen: bool = False
    suite: Optional[Tuple[str]] = None

    original_num_docs: int = -1
    effective_num_docs: int = -1

    trust_dataset: bool = None

    must_remove_duplicate_docs: bool = None

    version: int = 0

    def __post_init__(self):
        if self.suite is None:
            self.suite = ["custom"]
        if self.hf_avail_splits is None:
            self.hf_avail_splits = ["train", "validation", "test"]
        if self.evaluation_splits is None:
            self.evaluation_splits = ["validation"]

        # If we got a Metrics enums instead of a Metric, we convert
        self.metric = [metric.value if isinstance(metric, Metrics) else metric for metric in self.metric]

        # Convert list to tuple for hashing
        self.metric = tuple(self.metric)
        self.hf_avail_splits = tuple(self.hf_avail_splits) if self.hf_avail_splits is not None else None
        self.evaluation_splits = tuple(self.evaluation_splits) if self.evaluation_splits is not None else None
        self.suite = tuple(self.suite) if self.suite is not None else None
        self.stop_sequence = tuple(self.stop_sequence) if self.stop_sequence is not None else None

    def print(self):
        md_writer = MarkdownTableWriter()
        md_writer.headers = ["Key", "Value"]

        values = []

        for k, v in asdict(self).items():
            if k == "metric":
                for ix, metrics in enumerate(v):
                    for metric_k, metric_v in metrics.items():
                        if inspect.ismethod(metric_v):
                            values.append([f"{k} {ix}: {metric_k}", metric_v.__qualname__])
                        else:
                            values.append([f"{k} {ix}: {metric_k}", repr(metric_v)])

            else:
                if isinstance(v, Callable):
                    values.append([k, v.__name__])
                else:
                    values.append([k, repr(v)])
            # print(k, ":", repr(v))

        md_writer.value_matrix = values

        print(md_writer.dumps())


class LightevalTask:
    def __init__(  # noqa: C901
        self, name: str, cfg: LightevalTaskConfig, cache_dir: Optional[str] = None
    ):
        """
        Initialize a LightEval task.

        Args:
            name (str): name of the task.
            cfg (dict): configuration dictionary containing
                task-specific settings (from the task_table.json file).
            cache_dir (Optional[str], optional): directory to cache the
                dataset. Defaults to None.
        """
        self.name = name
        self.version = cfg.version
        self.is_main_process = False
        self.cache_dir = cache_dir
        self._cfg = cfg

        # Dataset info
        self.hf_repo = cfg.hf_repo
        self.hf_subset = cfg.hf_subset
        self.dataset_path = self.hf_repo
        self.dataset_config_name = self.hf_subset
        self.dataset = None  # Delayed download
        self.trust_dataset = cfg.trust_dataset
        hlog(f"{self.dataset_path} {self.dataset_config_name}")
        self._fewshot_docs = None
        self._docs = None

        # Managing splits and few shot
        self.all_available_splits = as_list(cfg.hf_avail_splits)
        if cfg.evaluation_splits is None:
            raise ValueError(f"The evaluation split for task {self.name} is None. Please select a valid split.")

        self.evaluation_split = as_list(cfg.evaluation_splits)
        if cfg.few_shots_split is not None:
            self.fewshot_split = as_list(cfg.few_shots_split)
        else:
            self.fewshot_split = as_list(self.get_first_possible_fewshot_splits())
        self.fewshot_selection = cfg.few_shots_select

        # Metrics
        self.metrics = as_list(cfg.metric)
        self.suite = as_list(cfg.suite)
        ignored = [metric for metric in self.metrics if metric.category == MetricCategory.IGNORED]

        if len(ignored) > 0:
            hlog_warn(f"[WARNING] Not implemented yet: ignoring the metric {' ,'.join(ignored)} for task {self.name}.")

        current_categories = [metric.category for metric in self.metrics]
        self.has_metric_category = {category: (category in current_categories) for category in MetricCategory}

        # We assume num_samples always contains 1 (for base generative evals)
        self.num_samples = [1]
        for metric in self.metrics:
            metric_names = as_list(metric.metric_name)

            for metric_name in metric_names:
                # If we do maj_at_ metrics, we need to use the correct number of samples
                if "maj_at_" in metric_name:
                    self.num_samples.append(int(metric_name.replace("maj_at_", "").split("_")[0]))

        if not isinstance(cfg.prompt_function, Callable):
            raise TypeError(
                f"Prompt formatting function ({str(cfg.prompt_function)}) should have been passed as a callable, was {type(cfg.prompt_function)} instead."
            )
        self.formatter = cfg.prompt_function

        self.generation_size = cfg.generation_size
        self.generation_grammar = cfg.generation_grammar
        self.stop_sequence = cfg.stop_sequence
        self.output_regex = cfg.output_regex
        self.must_remove_duplicate_docs = cfg.must_remove_duplicate_docs
        if self.must_remove_duplicate_docs is None:
            self.must_remove_duplicate_docs = False

        # Save options
        self.save_queries: bool = False
        self.logfile_name: Optional[Path] = None
        self.is_main_process: bool = False

    @property
    def cfg(self):
        return self._cfg

<<<<<<< HEAD
=======
    def print_config(self):
        md_writer = MarkdownTableWriter()
        md_writer.headers = ["Key", "Value"]

        values = []

        for k, v in asdict(self.cfg).items():
            if k == "metric":
                for ix, metrics in enumerate(v):
                    for metric_k, metric_v in metrics.items():
                        if inspect.ismethod(metric_v):
                            values.append([f"{k} {ix}: {metric_k}", metric_v.__qualname__])
                        else:
                            values.append([f"{k} {ix}: {metric_k}", repr(metric_v)])

            else:
                if isinstance(v, Callable):
                    values.append([k, v.__name__])
                else:
                    values.append([k, repr(v)])
            # print(k, ":", repr(v))

        md_writer.value_matrix = values

        print(md_writer.dumps())

    def doc_to_text_without_instructions(self, doc: Doc) -> str:
        """
        Returns the query of the document without the instructions. If the
        document has instructions, it removes them from the query:

        Args:
            doc (Doc): document class, containing the query and the
                instructions.

        Returns:
            str: Query of the document without the instructions.
        """
        if not doc.query.startswith(doc.instruction):
            raise ValueError(f"Prompt query {doc.query} is not starting with instruction {doc.instruction}")
        return doc.query[len(doc.instruction) :]

    def doc_to_text_and_instructions(self, doc: Doc) -> Tuple[str, str]:
        """
        Returns a tuple with the query of the document and the instructions.
        If the document has no instructions, the second element of the tuple is
        an empty string.

        Args:
            doc (Doc): document, containing the query and the instructions.

        Returns:
            Tuple[str, str]: A tuple with the query of the document and the
                instructions.
        """
        if not doc.query.startswith(doc.instruction):
            raise ValueError(f"Prompt query {doc.query} is not starting with instruction {doc.instruction}")
        return (doc.query[len(doc.instruction) :], doc.instruction)

>>>>>>> e6b599a1
    def get_first_possible_fewshot_splits(self, number_of_splits: int = 1) -> list[str]:
        """
        Parses the possible fewshot split keys in order: train, then validation
        keys and matches them with the available keys.  Returns the first
        available.

        Args:
            number_of_splits (int, optional): Number of splits to return.
                Defaults to 1.

        Returns:
            list[str]: List of the first available fewshot splits.
        """
        # Possible few shot splits are the available splits not used for evaluation
        possible_fewshot_splits = [k for k in self.all_available_splits if k not in self.evaluation_split]
        stored_splits = []

        # We look at these keys in order (first the training sets, then the validation sets)
        allowed_splits = ["train", "dev", "valid", "default"]
        for allowed_split in allowed_splits:
            # We do a partial match of the allowed splits
            available_splits = [k for k in possible_fewshot_splits if allowed_split in k]
            stored_splits.extend(available_splits)

        if len(stored_splits) > 0:
            return stored_splits[:number_of_splits]

        hlog_warn(f"Careful, the task {self.name} is using evaluation data to build the few shot examples.")
        return None

    def _get_docs_from_split(self, splits: list[str], few_shots=False) -> list[Doc]:
        """
        Get the documents from the dataset for the given keys (splits).

        Args:
            splits (list[str]): List of splits, (e.g. ["train", "dev"])
            few_shots (bool, optional): Whether the documents are used for few
                shot examples. Defaults to False.

        Returns:
            list[Doc]: List of documents.
        """
        if self.dataset is None:
            self.dataset = download_dataset_worker((self.dataset_path, self.dataset_config_name, self.trust_dataset))
        splits = as_list(splits)

        docs = []
        for split in splits:
            for item in self.dataset[split]:
                # Some tasks formatting is applied differently when the document is used for fewshot examples
                # vs when it's used for the actual prompt. That's why we store whether we are currently using the
                # doc for a fewshot sample (few_shots=True) or not, which then leads to the creation of a different Doc.
                item["__few_shots"] = few_shots
                cur_docs = self.formatter(item, self.name)
                if cur_docs is None:
                    continue
                docs.extend(as_list(cur_docs))
        return docs

    def remove_duplicate_docs(self, docs: list[Doc]) -> list[Doc]:
        seen_examples, res = set(), []
        for doc in docs:
            if str(doc) not in seen_examples:
                res.append(doc)
                seen_examples.add(str(doc))
        return res

    def fewshot_docs(self) -> list[Doc]:
        """
        Returns the few shot documents. If the few shot documents are not
        available, it gets them from the few shot split or the evaluation split.

        Returns:
            list[Doc]: Documents that will be used for few shot examples. One
                document = one few shot example.
        """
        if self._fewshot_docs is None:
            self._fewshot_docs = []

            # If we have no available few shot split, the few shot data is the eval data!
            if self.fewshot_split in [None, [None]]:
                self._fewshot_docs = self._get_docs_from_split(self.evaluation_split, few_shots=True)
            else:  # Normal case
                self._fewshot_docs = self._get_docs_from_split(self.fewshot_split, few_shots=True)
        return self._fewshot_docs

    def eval_docs(self) -> list[Doc]:
        """
        Returns the evaluation documents.

        Returns:
            list[Doc]: Evaluation documents.
        """
        if self._docs is None:
            self._docs = self._get_docs_from_split(self.evaluation_split)
            if self.must_remove_duplicate_docs:
                self._docs = self.remove_duplicate_docs(self._docs)
        return self._docs

    # Requests
    def get_request_type(self) -> list[RequestType]:  # noqa C901
        """
        Returns the request types for the task.

        Returns:
            list[RequestType]: Request types for the task.

        Raises:
            NotImplementedError: If the request type is not implemented for the
                task.
        """
        request_types = []
        if self.has_metric_category[MetricCategory.TARGET_PERPLEXITY]:
            request_types.append(RequestType.LOGLIKELIHOOD)
        if self.has_metric_category[MetricCategory.MULTICHOICE]:
            request_types.append(RequestType.LOGLIKELIHOOD)
        if self.has_metric_category[MetricCategory.MULTICHOICE_ONE_TOKEN]:
            request_types.append(RequestType.LOGLIKELIHOOD_SINGLE_TOKEN)
        if self.has_metric_category[MetricCategory.PERPLEXITY]:
            request_types.append(RequestType.LOGLIKELIHOOD_ROLLING)
        if self.has_metric_category[MetricCategory.GENERATIVE]:
            request_types.append(RequestType.GREEDY_UNTIL)
        if self.has_metric_category[MetricCategory.GENERATIVE_LOGPROB]:
            request_types.append(RequestType.GREEDY_UNTIL)
        if self.has_metric_category[MetricCategory.GENERATIVE_SAMPLING]:
            request_types.append(RequestType.GREEDY_UNTIL)
        if self.has_metric_category[MetricCategory.LLM_AS_JUDGE]:
            request_types.append(RequestType.GREEDY_UNTIL)
        if self.has_metric_category[MetricCategory.LLM_AS_JUDGE_MULTI_TURN]:
            request_types.append(RequestType.GREEDY_UNTIL_MULTI_TURN)

        if len(request_types) == 0:
            raise NotImplementedError(f"Request type not implemented for task {self.name}")

        return list(set(request_types))

    def construct_requests(
        self, formatted_doc: Doc, context: str, document_id_seed: str, current_task_name: str
    ) -> Dict[RequestType, List[Request]]:
        """
        Constructs a list of requests from the task based on the given parameters.

        Args:
            formatted_doc (Doc): Formatted document almost straight from the dataset.
            ctx (str): Context, which is the few shot examples + the query.
            document_id_seed (str): Index of the document in the task appended with the seed used for the few shot sampling.
            current_task_name (str): Name of the current task.

        Returns:
            dict[RequestType, List[Request]]: List of requests.
        """
        requests = {type: [] for type in RequestType}

        if self.has_metric_category[MetricCategory.TARGET_PERPLEXITY]:
            golds = formatted_doc.get_golds()
            requests[RequestType.LOGLIKELIHOOD] += [
                LoglikelihoodRequest(
                    task_name=current_task_name,
                    sample_index=document_id_seed,
                    request_index=i,
                    context=context,
                    choice=gold,
                    metric_categories=[MetricCategory.TARGET_PERPLEXITY],
                )
                for i, gold in enumerate(golds)
            ]
        if self.has_metric_category[MetricCategory.PERPLEXITY]:
            requests[RequestType.LOGLIKELIHOOD_ROLLING] += [
                LoglikelihoodRollingRequest(
                    task_name=current_task_name,
                    sample_index=document_id_seed,
                    request_index=0,
                    context=context,
                    metric_categories=[MetricCategory.PERPLEXITY],
                )
            ]
        if (
            self.has_metric_category[MetricCategory.GENERATIVE_SAMPLING]
            or self.has_metric_category[MetricCategory.GENERATIVE]
            or self.has_metric_category[MetricCategory.GENERATIVE_LOGPROB]
        ):
            # All these tasks require the same generation process - we can do them in one step
            use_logits = self.has_metric_category[MetricCategory.GENERATIVE_LOGPROB]
            requests[RequestType.GREEDY_UNTIL] += [
                GreedyUntilRequest(
                    task_name=current_task_name,
                    sample_index=document_id_seed,
                    request_index=0,
                    context=context,
                    stop_sequence=self.stop_sequence,
                    generation_size=self.generation_size,
                    generation_grammar=self.generation_grammar,
                    num_samples=max(self.num_samples),  # If we have several samplings to apply, we use the max
                    use_logits=use_logits,
                    metric_categories=[
                        c
                        for c in [
                            MetricCategory.GENERATIVE_SAMPLING,
                            MetricCategory.GENERATIVE,
                            MetricCategory.GENERATIVE_LOGPROB,
                        ]
                        if self.has_metric_category[c]
                    ],
                )
            ]
        if self.has_metric_category[MetricCategory.MULTICHOICE]:
            requests[RequestType.LOGLIKELIHOOD] += [
                LoglikelihoodRequest(
                    task_name=current_task_name,
                    sample_index=document_id_seed,
                    request_index=i,
                    context=context,
                    choice=choice,
                    metric_categories=[MetricCategory.MULTICHOICE],
                )
                for i, choice in enumerate(formatted_doc.choices)
            ]
        if self.has_metric_category[MetricCategory.MULTICHOICE_ONE_TOKEN]:
            requests[RequestType.LOGLIKELIHOOD_SINGLE_TOKEN] += [
                LoglikelihoodSingleTokenRequest(
                    task_name=current_task_name,
                    sample_index=document_id_seed,
                    request_index=0,
                    context=context,
                    choices=formatted_doc.choices,
                    metric_categories=[MetricCategory.MULTICHOICE_ONE_TOKEN],
                )
            ]
        if self.has_metric_category[MetricCategory.LLM_AS_JUDGE_MULTI_TURN]:
            requests[RequestType.GREEDY_UNTIL_MULTI_TURN] += [
                GreedyUntilMultiTurnRequest(
                    task_name=current_task_name,
                    sample_index=document_id_seed,
                    request_index=0,
                    context=context,
                    stop_sequence=self.stop_sequence,
                    generation_size=self.generation_size,
                    metric_categories=[MetricCategory.LLM_AS_JUDGE_MULTI_TURN],
                )
            ]
        if self.has_metric_category[MetricCategory.LLM_AS_JUDGE]:
            requests[RequestType.GREEDY_UNTIL] += [
                GreedyUntilRequest(
                    task_name=current_task_name,
                    sample_index=document_id_seed,
                    request_index=0,
                    context=context,
                    stop_sequence=self.stop_sequence,
                    generation_size=self.generation_size,
                    generation_grammar=self.generation_grammar,
                    num_samples=1,
                    metric_categories=[MetricCategory.LLM_AS_JUDGE],
                )
            ]

        return requests

    def get_metric_method_from_category(self, metric_category):
        if not self.has_metric_category[metric_category]:
            raise ValueError(f"Requested a metric category {metric_category} absent from the task list.")

        return LightevalTask._get_metric_method_from_category(metric_category)

    @staticmethod
    def _get_metric_method_from_category(metric_category):
        if metric_category == MetricCategory.TARGET_PERPLEXITY:
            return apply_target_perplexity_metric
        if metric_category == MetricCategory.MULTICHOICE:
            return apply_multichoice_metric
        if metric_category == MetricCategory.MULTICHOICE_ONE_TOKEN:
            return apply_multichoice_metric_one_token
        if metric_category == MetricCategory.PERPLEXITY:
            return apply_perplexity_metric
        if metric_category in [
            MetricCategory.GENERATIVE,
            MetricCategory.GENERATIVE_SAMPLING,
            MetricCategory.GENERATIVE_LOGPROB,
        ]:
            return apply_generative_metric
        if metric_category in [MetricCategory.LLM_AS_JUDGE_MULTI_TURN, MetricCategory.LLM_AS_JUDGE]:
            return apply_llm_as_judge_metric

    def aggregation(self):
        """
        Return a dict with metric name and its aggregation function for all
        metrics
        """
        return Metrics.corpus_level_fns(self.metrics)

    @staticmethod
    def load_datasets(tasks: list["LightevalTask"], dataset_loading_processes: int = 1) -> None:
        """
        Load datasets from the HuggingFace Hub for the given tasks.

        Args:
            tasks (list): A list of tasks.
            dataset_loading_processes (int, optional): number of processes to use for dataset loading. Defaults to 1.

        Returns:
            None
        """

        if dataset_loading_processes <= 1:
            datasets = [
                download_dataset_worker((task.dataset_path, task.dataset_config_name, task.trust_dataset))
                for task in tasks
            ]
        else:
            with Pool(processes=dataset_loading_processes) as pool:
                datasets = pool.map(
                    download_dataset_worker,
                    [(task.dataset_path, task.dataset_config_name, task.trust_dataset) for task in tasks],
                )

        for task, dataset in zip(tasks, datasets):
            task.dataset = dataset


def create_requests_from_tasks(  # noqa: C901
    task_dict: dict[str, LightevalTask],
    fewshot_dict: dict[str, list[Tuple[int, bool]]],
    num_fewshot_seeds: int,
    lm: BaseModel,
    max_samples: int,
    evaluation_tracker: "EvaluationTracker",
    use_chat_template: bool,
    system_prompt: str,
) -> Tuple[dict[RequestType, list[Request]], dict[SampleUid, Doc]]:
    """
    Takes a task dict and a fewshot dict and returns a dict of requests, a dict
    of docs, and a dict of requests origins. The construction of prompts and
    thus the managing of few shots is done here.

    Args:
        task_dict (dict[str, LightevalTask]): A dictionary of tasks.
        fewshot_dict (dict[str, list[Tuple[int, bool]]]): A dictionary of few
            shot examples.
        num_fewshot_seeds (int): number of few shot seeds.
        lm (BaseModel): language model class that will be used to eventually
            truncate the few shot examples (we need the maximum input size of the
            model)
        max_samples (int): maximum number of samples.
        evaluation_tracker (EvaluationTracker): evaluation tracker.
        use_chat_template (bool): Whether to use the chat template.

    Raises:
        NotImplementedError: If the request type is not implemented for the
            task.

    Returns:
        Tuple[dict[RequestType, list[Request]], dict[SampleUid, Doc]]: A
            tuple containing the requests and the documents.
    """
<<<<<<< HEAD
    # todo: move this to pipeline once merged
    docs: dict[TaskExampleId, Doc] = {}
=======
    docs: dict[SampleUid, Doc] = {}
>>>>>>> e6b599a1
    requests: dict[RequestType, list[Request]] = collections.defaultdict(list)

    # Filter out tasks that don't have any docs
    task_dict_items = [(name, task) for name, task in task_dict.items() if len(task.eval_docs()) > 0]

    # Get lists of each type of request
    for task_name, task in task_dict_items:
        req_types = task.get_request_type()
        task_docs = list(task.eval_docs())
        n_samples = min(max_samples, len(task_docs)) if max_samples else len(task_docs)
        evaluation_tracker.task_config_logger.log_num_docs(task_name, len(task_docs), n_samples)

        # logs out the diferent versions of the tasks for every few shot
        for num_fewshot, _ in fewshot_dict[task_name]:
            cur_task_name = f"{task_name}|{num_fewshot}"
            evaluation_tracker.versions_logger.log(cur_task_name, task.version)

        rnd = random.Random()
        rnd.seed(42)
        rnd.shuffle(task_docs)

        prompt_manager = PromptManager(lm=lm, task=task)
        seeds = prompt_manager.few_shot_sampler.get_fewshot_seeds(num_fewshot_seeds)

        # We can do several round of fewshots sampling to get some variance informations
        for seed in seeds:
            for doc_id in range(n_samples):
                doc_id_seed = f"{doc_id}_{seed}"  # if we do several rounds of few shot sampling we have several seeds
                for num_fewshot, truncate_few_shots in fewshot_dict[task_name]:
                    doc = task_docs[doc_id]
                    doc = prompt_manager.add_context_to_doc(
                        doc,
                        num_fewshot=num_fewshot,
                        seed=seed,
                        sampler=rnd,
                        truncate_few_shots=truncate_few_shots,
                        use_chat_template=use_chat_template,
                        system_prompt=system_prompt,
                    )

                    # Constructing the requests
<<<<<<< HEAD
                    cur_task_name = f"{task_name}|{num_fewshot}"
                    docs[TaskExampleId(cur_task_name, doc_id_seed)] = doc
                    reqs = task.construct_requests(doc, doc.ctx, doc_id_seed, cur_task_name)
=======
                    docs[SampleUid(cur_task_name, doc_id_seed)] = doc
                    reqs: dict = task.construct_requests(doc, ctx, doc_id_seed, cur_task_name)
>>>>>>> e6b599a1
                    for req_type in req_types:
                        requests[req_type].extend(reqs[req_type])

    return requests, docs<|MERGE_RESOLUTION|>--- conflicted
+++ resolved
@@ -28,11 +28,7 @@
 from pathlib import Path
 from typing import TYPE_CHECKING, Callable, Dict, List, Optional, Tuple, Union
 
-<<<<<<< HEAD
-=======
-from datasets import load_dataset
 from huggingface_hub import TextGenerationInputGrammarType
->>>>>>> e6b599a1
 from pytablewriter import MarkdownTableWriter
 
 from lighteval.logging.hierarchical_logger import hlog, hlog_warn
@@ -46,11 +42,7 @@
 )
 from lighteval.metrics.metrics import Metric, MetricCategory, Metrics
 from lighteval.models.base_model import BaseModel
-<<<<<<< HEAD
-from lighteval.models.model_output import ModelReturn
 from lighteval.tasks.prompt_manager import PromptManager
-=======
->>>>>>> e6b599a1
 from lighteval.tasks.requests import (
     Doc,
     GreedyUntilMultiTurnRequest,
@@ -62,11 +54,7 @@
     RequestType,
     SampleUid,
 )
-<<<<<<< HEAD
 from lighteval.utils.utils import as_list, download_dataset_worker
-=======
-from lighteval.utils.utils import as_list
->>>>>>> e6b599a1
 
 
 if TYPE_CHECKING:
@@ -259,68 +247,6 @@
     def cfg(self):
         return self._cfg
 
-<<<<<<< HEAD
-=======
-    def print_config(self):
-        md_writer = MarkdownTableWriter()
-        md_writer.headers = ["Key", "Value"]
-
-        values = []
-
-        for k, v in asdict(self.cfg).items():
-            if k == "metric":
-                for ix, metrics in enumerate(v):
-                    for metric_k, metric_v in metrics.items():
-                        if inspect.ismethod(metric_v):
-                            values.append([f"{k} {ix}: {metric_k}", metric_v.__qualname__])
-                        else:
-                            values.append([f"{k} {ix}: {metric_k}", repr(metric_v)])
-
-            else:
-                if isinstance(v, Callable):
-                    values.append([k, v.__name__])
-                else:
-                    values.append([k, repr(v)])
-            # print(k, ":", repr(v))
-
-        md_writer.value_matrix = values
-
-        print(md_writer.dumps())
-
-    def doc_to_text_without_instructions(self, doc: Doc) -> str:
-        """
-        Returns the query of the document without the instructions. If the
-        document has instructions, it removes them from the query:
-
-        Args:
-            doc (Doc): document class, containing the query and the
-                instructions.
-
-        Returns:
-            str: Query of the document without the instructions.
-        """
-        if not doc.query.startswith(doc.instruction):
-            raise ValueError(f"Prompt query {doc.query} is not starting with instruction {doc.instruction}")
-        return doc.query[len(doc.instruction) :]
-
-    def doc_to_text_and_instructions(self, doc: Doc) -> Tuple[str, str]:
-        """
-        Returns a tuple with the query of the document and the instructions.
-        If the document has no instructions, the second element of the tuple is
-        an empty string.
-
-        Args:
-            doc (Doc): document, containing the query and the instructions.
-
-        Returns:
-            Tuple[str, str]: A tuple with the query of the document and the
-                instructions.
-        """
-        if not doc.query.startswith(doc.instruction):
-            raise ValueError(f"Prompt query {doc.query} is not starting with instruction {doc.instruction}")
-        return (doc.query[len(doc.instruction) :], doc.instruction)
-
->>>>>>> e6b599a1
     def get_first_possible_fewshot_splits(self, number_of_splits: int = 1) -> list[str]:
         """
         Parses the possible fewshot split keys in order: train, then validation
@@ -674,12 +600,7 @@
         Tuple[dict[RequestType, list[Request]], dict[SampleUid, Doc]]: A
             tuple containing the requests and the documents.
     """
-<<<<<<< HEAD
-    # todo: move this to pipeline once merged
-    docs: dict[TaskExampleId, Doc] = {}
-=======
     docs: dict[SampleUid, Doc] = {}
->>>>>>> e6b599a1
     requests: dict[RequestType, list[Request]] = collections.defaultdict(list)
 
     # Filter out tasks that don't have any docs
@@ -721,14 +642,9 @@
                     )
 
                     # Constructing the requests
-<<<<<<< HEAD
                     cur_task_name = f"{task_name}|{num_fewshot}"
-                    docs[TaskExampleId(cur_task_name, doc_id_seed)] = doc
-                    reqs = task.construct_requests(doc, doc.ctx, doc_id_seed, cur_task_name)
-=======
                     docs[SampleUid(cur_task_name, doc_id_seed)] = doc
-                    reqs: dict = task.construct_requests(doc, ctx, doc_id_seed, cur_task_name)
->>>>>>> e6b599a1
+                    reqs: dict = task.construct_requests(doc, doc.ctx, doc_id_seed, cur_task_name)
                     for req_type in req_types:
                         requests[req_type].extend(reqs[req_type])
 
