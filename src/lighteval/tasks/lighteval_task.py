--- conflicted
+++ resolved
@@ -201,7 +201,6 @@
                 )
 
         # We assume num_samples always contains 1 (for base generative evals)
-<<<<<<< HEAD
         self.num_samples = [1]
         for metric in self.metrics:
             metric_names = as_list(metric.metric_name)
@@ -211,11 +210,6 @@
                 if "maj_at_" in metric_name:
                     self.num_samples.append(int(metric_name.replace("maj_at_", "").split("_")[0]))
 
-=======
-        self.num_samples = [1] + [
-            int(metric.replace("maj_at_", "").split("_")[0]) for metric in self.metrics if "maj_at_" in metric
-        ]
->>>>>>> 4651531e
         if not isinstance(cfg.prompt_function, Callable):
             raise TypeError(
                 f"Prompt formatting function ({str(cfg.prompt_function)}) should have been passed as a callable, was {type(cfg.prompt_function)} instead."
