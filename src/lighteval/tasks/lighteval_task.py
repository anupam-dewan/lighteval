import collections
import random
from dataclasses import dataclass
from multiprocessing import Pool
from pathlib import Path
from typing import TYPE_CHECKING, List, Optional, Tuple, Union

from datasets import DownloadMode, load_dataset

from lighteval.few_shot_manager import FewShotSampler
from lighteval.logging.hierarchical_logger import hlog, hlog_warn
from lighteval.metrics import (
    apply_generative_logprob_metric,
    apply_generative_metric,
    apply_multichoice_metric,
    apply_multichoice_metric_one_token,
    apply_perplexity_metric,
    apply_target_perplexity_metric,
)
from lighteval.metrics.metrics import MetricCategory, Metrics
from lighteval.models.base_model import BaseModel
from lighteval.models.model_output import ModelReturn
from lighteval.tasks.requests import (
    Doc,
    GreedyUntilRequest,
    GreedyUntilWithLogitsRequest,
    LoglikelihoodRequest,
    LoglikelihoodRollingRequest,
    LoglikelihoodSingleTokenRequest,
    Request,
    RequestType,
    TaskExampleId,
)
from lighteval.utils import as_list

from . import tasks_prompt_formatting


if TYPE_CHECKING:
    from lighteval.logging.evaluation_tracker import EvaluationTracker


@dataclass
class LightevalTaskConfig:
    """Stored configuration of a given [`LightevalTask`].

    Arguments:
        name (str): Short name of the evaluation task.
        suite (list[str]): Evaluation suites to which the task belongs.
        prompt_function (str): Name of the function used to create the [`Doc`] samples from each line of the evaluation dataset.
        hf_repo (str): Path of the hub dataset repository containing the evaluation information.
        hf_subset (str): Subset used for the current task, will be default if none is selected.
        hf_avail_splits (list[str]): All the available splits in the evaluation dataset
        evaluation_splits (list[str]): List of the splits actually used for this evaluation
        few_shots_split (str): Name of the split from which to sample few-shot examples
        few_shots_select (str): Method with which to sample few-shot examples
        generation_size (int): Maximum allowed size of the generation
        metric (list[str]): List of all the metrics for the current task.
        stop_sequence (list[str]): Stop sequence which interrupts the generation for generative metrics.
        original_num_docs (int): Number of documents in the task
        effective_num_docs (int): Number of documents used in a specific evaluation
        truncated_num_docs (bool): Whether less than the total number of documents were used
        output_regex (str)
        frozen (bool)
        trust_dataset (bool): Whether to trust the dataset at execution or not
    """

    name: str
    prompt_function: str
    hf_repo: str
    hf_subset: str
    metric: Tuple[Union[str, Metrics]]
    hf_avail_splits: Optional[Tuple[str]] = None
    evaluation_splits: Optional[Tuple[str]] = None
    few_shots_split: Optional[str] = None
    few_shots_select: Optional[str] = None
    generation_size: int = None
    stop_sequence: Optional[Tuple[str]] = None
    output_regex: Optional[str] = None

    frozen: bool = False
    suite: Optional[Tuple[str]] = None

    original_num_docs: int = -1
    effective_num_docs: int = -1

    trust_dataset: bool = None

    def as_dict(self):
        return {
            "name": self.name,
            "prompt_function": self.prompt_function,
            "hf_repo": self.hf_repo,
            "hf_subset": self.hf_subset,
            "metric": tuple(str(m) for m in self.metric),
            "hf_avail_splits": self.hf_avail_splits,
            "evaluation_splits": self.evaluation_splits,
            "few_shots_split": self.few_shots_split,
            "few_shots_select": self.few_shots_select,
            "generation_size": self.generation_size,
            "stop_sequence": self.stop_sequence,
            "output_regex": self.output_regex,
            "frozen": self.frozen,
            "suite": self.suite,
        }

    def __post_init__(self):
        if self.suite is None:
            self.suite = ["custom"]
        if self.hf_avail_splits is None:
            self.hf_avail_splits = ["train", "validation", "test"]
        if self.evaluation_splits is None:
            self.evaluation_splits = ["validation"]

        # Convert list to tuple for hashing
        self.metric = tuple(self.metric)
        self.hf_avail_splits = tuple(self.hf_avail_splits) if self.hf_avail_splits is not None else None
        self.evaluation_splits = tuple(self.evaluation_splits) if self.evaluation_splits is not None else None
        self.suite = tuple(self.suite) if self.suite is not None else None
        self.stop_sequence = tuple(self.stop_sequence) if self.stop_sequence is not None else None


class LightevalTask:
    def __init__(self, name: str, cfg: LightevalTaskConfig, cache_dir: Optional[str] = None, custom_tasks_module=None):
        """
        Initialize a LightEval task.

        Args:
            name (str): name of the task.
            cfg (dict): configuration dictionary containing
                task-specific settings (from the task_table.json file).
            cache_dir (Optional[str], optional): directory to cache the
                dataset. Defaults to None.
            custom_tasks_module ([type], optional): A custom module
                containing task-specific functions. Defaults to None.
        """
        self.name = name
        self.VERSION = 0
        self.is_main_process = False
        self.cache_dir = cache_dir
        self._cfg = cfg

        # Dataset info
        self.hf_repo = cfg.hf_repo
        self.hf_subset = cfg.hf_subset
        self.dataset_path = self.hf_repo
        self.dataset_config_name = self.hf_subset
        self.dataset = None  # Delayed download
        self.trust_dataset = cfg.trust_dataset
        hlog(f"{self.dataset_path} {self.dataset_config_name}")
        self._fewshot_docs = None
        self._docs = None

        # Managing splits and few shot
        self.all_available_splits = as_list(cfg.hf_avail_splits)
        if cfg.evaluation_splits is None:
            raise ValueError(f"The evaluation split for task {self.name} is None. Please select a valid split.")

        self.evaluation_split = as_list(cfg.evaluation_splits)
        if cfg.few_shots_split is not None:
            self.fewshot_split = as_list(cfg.few_shots_split)
        else:
            self.fewshot_split = as_list(self.get_first_possible_fewshot_splits())
        self.fewshot_sampler = FewShotSampler(
            few_shots_select=cfg.few_shots_select, few_shots_split=self.fewshot_split
        )

        # Metrics
        self.metrics = as_list(cfg.metric)
        self.suite = as_list(cfg.suite)
        ignored = [metric for metric in self.metrics if Metrics[metric].value.category == MetricCategory.IGNORED]
        if len(ignored) > 0:
            hlog_warn(f"[WARNING] Not implemented yet: ignoring the metric {' ,'.join(ignored)} for task {self.name}.")
        current_categories = [Metrics[metric].value.category for metric in self.metrics]
        self.has_metric_category = {category: (category in current_categories) for category in MetricCategory}

        # Data processing
        # to use once prompt formatting is managed as a module
        if custom_tasks_module is None:
            self.formatter = getattr(tasks_prompt_formatting, cfg.prompt_function)
        elif hasattr(custom_tasks_module, cfg.prompt_function):
            # If we have a prompt in both the custom_tasks_module and our tasks_prompt_formatting
            # We take the prompt from the custom_tasks_module
            if hasattr(tasks_prompt_formatting, cfg.prompt_function):
                hlog_warn(
                    f"Be careful you are using custom prompt function {cfg.prompt_function} and not the default one."
                )
            self.formatter = getattr(custom_tasks_module, cfg.prompt_function)
        else:
<<<<<<< HEAD
            self.formatter = getattr(tasks_prompt_formatting, cfg["prompt_function"])
        self.generation_size = cfg["generation_size"]
        self.stop_sequence = cfg["stop_sequence"]
        self.output_regex = cfg["output_regex"]
        self.must_remove_duplicate_docs = cfg["must_remove_duplicate_docs"]
        if self.must_remove_duplicate_docs is None:
            self.must_remove_duplicate_docs = False
=======
            self.formatter = getattr(tasks_prompt_formatting, cfg.prompt_function)
        self.generation_size = cfg.generation_size
        self.stop_sequence = cfg.stop_sequence
        self.output_regex = cfg.output_regex
>>>>>>> 458d50b0

        # Save options
        self.save_queries: bool = False
        self.logfile_name: Optional[Path] = None
        self.is_main_process: bool = False

    @property
    def cfg(self):
        return self._cfg

    def doc_to_text_without_instructions(self, doc: Doc) -> str:
        """
        Returns the query of the document without the instructions. If the
        document has instructions, it removes them from the query:

        Args:
            doc (Doc): document class, containing the query and the
                instructions.

        Returns:
            str: Query of the document without the instructions.
        """
        if doc.instruction is not None:
            if not doc.query.startswith(doc.instruction):
                raise ValueError(f"Prompt query {doc.query} is not starting with instruction {doc.instruction}")
            return doc.query[len(doc.instruction) :]
        return doc.query

    def doc_to_text_and_instructions(self, doc: Doc) -> Tuple[str, str]:
        """
        Returns a tuple with the query of the document and the instructions.
        If the document has no instructions, the second element of the tuple is
        an empty string.

        Args:
            doc (Doc): document, containing the query and the instructions.

        Returns:
            Tuple[str, str]: A tuple with the query of the document and the
                instructions.
        """
        if doc.instruction is not None:
            if not doc.query.startswith(doc.instruction):
                raise ValueError(f"Prompt query {doc.query} is not starting with instruction {doc.instruction}")
            return (doc.query[len(doc.instruction) :], doc.instruction)
        return (doc.query, "")

    def get_first_possible_fewshot_splits(self, number_of_splits: int = 1) -> list[str]:
        """
        Parses the possible fewshot split keys in order: train, then validation
        keys and matches them with the available keys.  Returns the first
        available.

        Args:
            number_of_splits (int, optional): Number of splits to return.
                Defaults to 1.

        Returns:
            list[str]: List of the first available fewshot splits.
        """
        # Possible few shot splits are the available splits not used for evaluation
        possible_fewshot_splits = [k for k in self.all_available_splits if k not in self.evaluation_split]
        stored_splits = []

        # We look at these keys in order (first the training sets, then the validation sets)
        allowed_splits = ["train", "dev", "valid", "default"]
        for allowed_split in allowed_splits:
            # We do a partial match of the allowed splits
            available_splits = [k for k in possible_fewshot_splits if allowed_split in k]
            stored_splits.extend(available_splits)

        if len(stored_splits) > 0:
            return stored_splits[:number_of_splits]

        hlog_warn(f"Careful, the task {self.name} is using evaluation data to build the few shot examples.")
        return None

    def _get_docs_from_split(self, splits: list[str], few_shots=False) -> list[Doc]:
        """
        Get the documents from the dataset for the given keys (splits).

        Args:
            splits (list[str]): List of splits, (e.g. ["train", "dev"])
            few_shots (bool, optional): Whether the documents are used for few
                shot examples. Defaults to False.

        Returns:
            list[Doc]: List of documents.
        """
        if self.dataset is None:
            self.dataset = download_dataset_worker((self.dataset_path, self.dataset_config_name))

        docs = []
        for split in splits:
            for item in self.dataset[split]:
                # Some tasks formatting is applied differently when the document is used for fewshot examples
                # vs when it's used for the actual prompt. That's why we store whether we are currently using the
                # doc for a fewshot sample (few_shots=True) or not, which then leads to the creation of a different Doc.
                item["__few_shots"] = few_shots
                cur_docs = self.formatter(item, self.name)
                if cur_docs is None:
                    continue
                docs.extend(as_list(cur_docs))
        return docs

    def remove_duplicate_docs(self, docs: list[Doc]) -> list[Doc]:
        seen_examples, res = set(), []
        for doc in docs:
            if str(doc) not in seen_examples:
                res.append(doc)
                seen_examples.add(str(doc))
        return res

    def fewshot_docs(self) -> list[Doc]:
        """
        Returns the few shot documents. If the few shot documents are not
        available, it gets them from the few shot split or the evaluation split.

        Returns:
            list[Doc]: Documents that will be used for few shot examples. One
                document = one few shot example.
        """
        if self._fewshot_docs is None:
            self._fewshot_docs = []

            # If we have no available few shot split, the few shot data is the eval data!
            if self.fewshot_split in [None, [None]]:
                self._fewshot_docs = self._get_docs_from_split(self.evaluation_split, few_shots=True)
            else:  # Normal case
                self._fewshot_docs = self._get_docs_from_split(self.fewshot_split, few_shots=True)
        return self._fewshot_docs

    def eval_docs(self) -> list[Doc]:
        """
        Returns the evaluation documents.

        Returns:
            list[Doc]: Evaluation documents.
        """
        if self._docs is None:
            self._docs = self._get_docs_from_split(self.evaluation_split)
            if self.must_remove_duplicate_docs:
                self._docs = self.remove_duplicate_docs(self._docs)
        return self._docs

    def doc_to_target(self, formatted_doc: Doc, few_shot: bool = False) -> str:
        """
        Returns the target of the given document.

        Args:
            formatted_doc (Doc): Formatted document.
            few_shot (bool, optional): Whether the document is used for few
                shot examples. Defaults to False.

        Returns:
            str: Target of the document, which is the correct answer for a document.
        """
        if few_shot:
            if formatted_doc.target_for_fewshot_sorting is not None:
                return formatted_doc.target_for_fewshot_sorting

        # likely we mostly need one example not all
        return formatted_doc.get_golds()[0]

    # Requests
    def get_request_type(self) -> list[RequestType]:
        """
        Returns the request types for the task.

        Returns:
            list[RequestType]: Request types for the task.

        Raises:
            NotImplementedError: If the request type is not implemented for the
                task.
        """
        request_types = []
        if self.has_metric_category[MetricCategory.TARGET_PERPLEXITY]:
            request_types.append(RequestType.LOGLIKELIHOOD)
        if self.has_metric_category[MetricCategory.PERPLEXITY]:
            request_types.append(RequestType.LOGLIKELIHOOD_ROLLING)
        if self.has_metric_category[MetricCategory.GENERATIVE]:
            request_types.append(RequestType.GREEDY_UNTIL)
        if self.has_metric_category[MetricCategory.GENERATIVE_LOGPROB]:
            request_types.append(RequestType.GREEDY_UNTIL_WITH_LOGITS)
        if self.has_metric_category[MetricCategory.MULTICHOICE]:
            request_types.append(RequestType.LOGLIKELIHOOD)
        if self.has_metric_category[MetricCategory.MULTICHOICE_ONE_TOKEN]:
            request_types.append(RequestType.LOGLIKELIHOOD_SINGLE_TOKEN)

        if len(request_types) == 0:
            raise NotImplementedError(f"Request type not implemented for task {self.name}")

        return request_types

    def construct_requests(
        self, formatted_doc: Doc, context: str, document_id_seed: str, current_task_name: str
    ) -> List[Request]:
        """
        Constructs a list of requests from the task based on the given parameters.

        Args:
            formatted_doc (Doc): Formatted document almost straight from the dataset.
            ctx (str): Context, which is the few shot examples + the query.
            document_id_seed (str): Index of the document in the task appended with the seed used for the few shot sampling.
            current_task_name (str): Name of the current task.

        Returns:
            dict[RequestType, List[Request]]: List of requests.
        """
        requests = {type: [] for type in RequestType}

        if self.has_metric_category[MetricCategory.TARGET_PERPLEXITY]:
            golds = formatted_doc.get_golds()
            requests[RequestType.LOGLIKELIHOOD] += [
                LoglikelihoodRequest(
                    task_name=current_task_name,
                    example_index=document_id_seed,
                    request_index=i,
                    context=context,
                    choice=gold,
                )
                for i, gold in enumerate(golds)
            ]
        if self.has_metric_category[MetricCategory.PERPLEXITY]:
            requests[RequestType.LOGLIKELIHOOD_ROLLING] += [
                LoglikelihoodRollingRequest(
                    task_name=current_task_name, example_index=document_id_seed, request_index=0, context=context
                )
            ]
        if self.has_metric_category[MetricCategory.GENERATIVE]:
            requests[RequestType.GREEDY_UNTIL] += [
                GreedyUntilRequest(
                    task_name=current_task_name,
                    example_index=document_id_seed,
                    request_index=0,
                    context=context,
                    stop_sequence=self.stop_sequence,
                    generation_size=self.generation_size,
                )
            ]
        if self.has_metric_category[MetricCategory.GENERATIVE_LOGPROB]:
            requests[RequestType.GREEDY_UNTIL_WITH_LOGITS] += [
                GreedyUntilWithLogitsRequest(
                    task_name=current_task_name,
                    example_index=document_id_seed,
                    request_index=0,
                    context=context,
                    stop_sequence=self.stop_sequence,
                    generation_size=self.generation_size,
                )
            ]
        if self.has_metric_category[MetricCategory.MULTICHOICE]:
            requests[RequestType.LOGLIKELIHOOD] += [
                LoglikelihoodRequest(
                    task_name=current_task_name,
                    example_index=document_id_seed,
                    request_index=i,
                    context=context,
                    choice=choice,
                )
                for i, choice in enumerate(formatted_doc.choices)
            ]
        if self.has_metric_category[MetricCategory.MULTICHOICE_ONE_TOKEN]:
            requests[RequestType.LOGLIKELIHOOD_SINGLE_TOKEN] += [
                LoglikelihoodSingleTokenRequest(
                    task_name=current_task_name,
                    example_index=document_id_seed,
                    request_index=0,
                    context=context,
                    choices=formatted_doc.choices,
                )
            ]

        return requests

    def process_results(self, formatted_doc: Doc, results: list[ModelReturn]) -> dict[str, float]:
        """
        Processes the results of the task, and stores them in the output dict.

        Args:
            formatted_doc (Doc): formatted document of the task.
            results (list[ModelReturn]): results of the task, returned by the model class after evaluation.

        Returns:
            dict[str, float]: output dictionary containing the results of the task.
        """
        # Metrics management is done in metrics.__init__
        outputs = {}
        if self.has_metric_category[MetricCategory.TARGET_PERPLEXITY]:
            results, cur_outputs = apply_target_perplexity_metric(
                results=results, formatted_doc=formatted_doc, metrics=self.metrics
            )
            outputs.update(cur_outputs)
        if self.has_metric_category[MetricCategory.PERPLEXITY]:
            results, cur_outputs = apply_perplexity_metric(
                results=results, formatted_doc=formatted_doc, metrics=self.metrics
            )
            outputs.update(cur_outputs)
        if self.has_metric_category[MetricCategory.GENERATIVE]:
            results, cur_outputs = apply_generative_metric(
                results=results, formatted_doc=formatted_doc, metrics=self.metrics, output_regex=self.output_regex
            )
            outputs.update(cur_outputs)
        if self.has_metric_category[MetricCategory.GENERATIVE_LOGPROB]:
            results, cur_outputs = apply_generative_logprob_metric(
                results=results, formatted_doc=formatted_doc, metrics=self.metrics
            )
            outputs.update(cur_outputs)
        if self.has_metric_category[MetricCategory.MULTICHOICE]:
            results, cur_outputs = apply_multichoice_metric(
                results=results, formatted_doc=formatted_doc, metrics=self.metrics
            )
            outputs.update(cur_outputs)
        if self.has_metric_category[MetricCategory.MULTICHOICE_ONE_TOKEN]:
            results, cur_outputs = apply_multichoice_metric_one_token(
                results=results, formatted_doc=formatted_doc, metrics=self.metrics
            )
            outputs.update(cur_outputs)

        return outputs

    def aggregation(self):
        """
        Return a dict with metric name and its aggregation function for all
        metrics
        """
        return Metrics.corpus_level_fns()

    @staticmethod
    def load_datasets(tasks: list["LightevalTask"], dataset_loading_processes: int = 1) -> None:
        """
        Load datasets from the HuggingFace Hub for the given tasks.

        Args:
            tasks (list): A list of tasks.
            dataset_loading_processes (int, optional): number of processes to use for dataset loading. Defaults to 1.

        Returns:
            None
        """

        if dataset_loading_processes <= 1:
            datasets = [download_dataset_worker(task) for task in tasks]  # Also help us with gdb
        else:
            with Pool(processes=dataset_loading_processes) as pool:
                datasets = pool.map(download_dataset_worker, tasks)

        for task, dataset in zip(tasks, datasets):
            task.dataset = dataset


def download_dataset_worker(args):
    """
    Worker function to download a dataset from the HuggingFace Hub.
    Used for parallel dataset loading.
    """
    task: LightevalTask = args
    dataset = load_dataset(
        path=task.dataset_path,
        name=task.dataset_config_name,
        data_dir=None,
        cache_dir=None,
        download_mode=DownloadMode.FORCE_REDOWNLOAD,  # None
        trust_remote_code=task.trust_dataset,
    )
    return dataset


def create_requests_from_tasks(  # noqa: C901
    task_dict: dict[str, LightevalTask],
    fewshot_dict: dict[str, list[Tuple[int, bool]]],
    num_fewshot_seeds: int,
    lm: BaseModel,
    max_samples: int,
    evaluation_tracker: "EvaluationTracker",
    use_chat_template: bool,
    system_prompt: str,
) -> Tuple[dict[RequestType, list[Request]], dict[TaskExampleId, Doc]]:
    """
    Takes a task dict and a fewshot dict and returns a dict of requests, a dict
    of docs, and a dict of requests origins.  The construction of prompts and
    thus the managing of few shots is done here.

    Args:
        task_dict (dict[str, LightevalTask]): A dictionary of tasks.
        fewshot_dict (dict[str, list[Tuple[int, bool]]]): A dictionary of few
            shot examples.
        num_fewshot_seeds (int): number of few shot seeds.
        lm (BaseModel): language model class that will be used to eventually
            truncate the few shot examples (we need the maximum input size of the
            model)
        max_samples (int): maximum number of samples.
        evaluation_tracker (EvaluationTracker): evaluation tracker.
        use_chat_template (bool): Whether to use the chat template.

    Raises:
        NotImplementedError: If the request type is not implemented for the
            task.

    Returns:
        Tuple[dict[RequestType, list[Request]], dict[TaskExampleId, Doc]]: A
            tuple containing the requests and the documents.
    """
    docs: dict[TaskExampleId, Doc] = {}
    requests: dict[RequestType, list[Request]] = collections.defaultdict(list)

    # Filter out tasks that don't have any docs
    task_dict_items = [(name, task) for name, task in task_dict.items() if len(task.eval_docs()) > 0]

    # Get lists of each type of request
    for task_name, task in task_dict_items:
        req_types = task.get_request_type()
        task_docs = list(task.eval_docs())
        n_samples = min(max_samples, len(task_docs)) if max_samples else len(task_docs)
        evaluation_tracker.task_config_logger.log_num_docs(task_name, len(task_docs), n_samples)

        # logs out the diferent versions of the tasks for every few shot
        for num_fewshot, _ in fewshot_dict[task_name]:
            cur_task_name = f"{task_name}|{num_fewshot}"
            evaluation_tracker.versions_logger.log(cur_task_name, task.VERSION)

        rnd = random.Random()
        rnd.seed(42)
        rnd.shuffle(task_docs)

        seeds = task.fewshot_sampler.get_fewshot_seeds(num_fewshot_seeds)

        # We can do several round of fewshots sampling to get some variance informations
        for seed in seeds:
            for doc_id in range(n_samples):
                doc_id_seed = f"{doc_id}_{seed}"  # if we do several rounds of few shot sampling we have several seeds
                for num_fewshot, truncate_few_shots in fewshot_dict[task_name]:
                    # @clefourrier this mechanism does not work if we have the same task n times with different few shot numbers
                    # to fix!!
                    cur_task_name = f"{task_name}|{num_fewshot}"
                    doc = task_docs[doc_id]
                    ctx, num_effective_few_shots = task.fewshot_sampler.fewshot_context(
                        task=task,
                        doc=doc,
                        num_fewshot=num_fewshot,
                        seed=seed,
                        truncate_few_shots=truncate_few_shots,
                        max_model_length=lm.max_length,
                        sampler=rnd,
                        tokenizer=lm.tokenizer,
                        use_chat_template=use_chat_template,
                        system_prompt=system_prompt,
                    )
                    doc.num_effective_few_shots = num_effective_few_shots
                    doc.num_asked_few_shots = num_fewshot
                    doc.ctx = ctx
                    # Constructing the requests
                    docs[TaskExampleId(cur_task_name, doc_id_seed)] = doc
                    reqs = task.construct_requests(doc, ctx, doc_id_seed, cur_task_name)
                    for req_type in req_types:
                        requests[req_type].extend(reqs[req_type])

    return requests, docs<|MERGE_RESOLUTION|>--- conflicted
+++ resolved
@@ -187,20 +187,13 @@
                 )
             self.formatter = getattr(custom_tasks_module, cfg.prompt_function)
         else:
-<<<<<<< HEAD
-            self.formatter = getattr(tasks_prompt_formatting, cfg["prompt_function"])
-        self.generation_size = cfg["generation_size"]
-        self.stop_sequence = cfg["stop_sequence"]
-        self.output_regex = cfg["output_regex"]
-        self.must_remove_duplicate_docs = cfg["must_remove_duplicate_docs"]
-        if self.must_remove_duplicate_docs is None:
-            self.must_remove_duplicate_docs = False
-=======
             self.formatter = getattr(tasks_prompt_formatting, cfg.prompt_function)
         self.generation_size = cfg.generation_size
         self.stop_sequence = cfg.stop_sequence
         self.output_regex = cfg.output_regex
->>>>>>> 458d50b0
+        self.must_remove_duplicate_docs = cfg.must_remove_duplicate_docs
+        if self.must_remove_duplicate_docs is None:
+            self.must_remove_duplicate_docs = False
 
         # Save options
         self.save_queries: bool = False
