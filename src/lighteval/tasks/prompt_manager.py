# MIT License

# Copyright (c) 2024 The HuggingFace Team

# Permission is hereby granted, free of charge, to any person obtaining a copy
# of this software and associated documentation files (the "Software"), to deal
# in the Software without restriction, including without limitation the rights
# to use, copy, modify, merge, publish, distribute, sublicense, and/or sell
# copies of the Software, and to permit persons to whom the Software is
# furnished to do so, subject to the following conditions:

# The above copyright notice and this permission notice shall be included in all
# copies or substantial portions of the Software.

# THE SOFTWARE IS PROVIDED "AS IS", WITHOUT WARRANTY OF ANY KIND, EXPRESS OR
# IMPLIED, INCLUDING BUT NOT LIMITED TO THE WARRANTIES OF MERCHANTABILITY,
# FITNESS FOR A PARTICULAR PURPOSE AND NONINFRINGEMENT. IN NO EVENT SHALL THE
# AUTHORS OR COPYRIGHT HOLDERS BE LIABLE FOR ANY CLAIM, DAMAGES OR OTHER
# LIABILITY, WHETHER IN AN ACTION OF CONTRACT, TORT OR OTHERWISE, ARISING FROM,
# OUT OF OR IN CONNECTION WITH THE SOFTWARE OR THE USE OR OTHER DEALINGS IN THE
# SOFTWARE.

import logging
import random
from collections import defaultdict
from dataclasses import dataclass
from enum import Enum
from itertools import cycle
from typing import TYPE_CHECKING

from lighteval.tasks.requests import Doc
from lighteval.utils.utils import as_list


logger = logging.getLogger(__name__)


if TYPE_CHECKING:
    from lighteval.tasks.lighteval_task import LightevalTask


class PromptManager:
    def __init__(self, use_chat_template: bool = False, tokenizer=None, system_prompt: str | None = None):
        self.use_chat_template = use_chat_template
        self.tokenizer = tokenizer
        self.system_prompt = system_prompt  # System prompt to be used in chat templates

    def prepare_prompt(self, doc: Doc) -> str:
        """Prepare a prompt from a document, either using chat template or plain text format."""
        if self.use_chat_template:
            return self._prepare_chat_template(doc)
        else:
            return self._prepare_plain_text(doc)

    def prepare_prompt_multimodal(self, doc: Doc) -> str:
        if self.use_chat_template is False or self.tokenizer is None:
            raise ValueError("Multimodal prompts are only supported with chat template format.")

        if doc.images is None:
            raise ValueError("Multimodal prompts require images to be provided in the document.")

        text_content = [{"type": "text", "text": doc.query}]
        image_content = [{"type": "image", "image": image} for image in doc.images]
        message = {"role": "user", "content": text_content + image_content}

        if (
            self.system_prompt is not None or doc.instruction is not None
        ):  # We add system prompt and instruction jointly if possible
            system_prompt = self.system_prompt if self.system_prompt is not None else ""
            instruction = doc.instruction if doc.instruction is not None else ""
            system_content = [{"type": "text", "text": system_prompt + instruction}]
            system_prompt_message = {"role": "system", "content": system_content}
            message = [system_prompt_message, message]

        else:
            message = [message]

        return self.tokenizer.apply_chat_template(
            message,
            tokenize=False,
            add_generation_prompt=True,
        )

    def prepare_prompt_api(self, doc: Doc) -> list[dict[str, str]]:
        """
        Prepare a prompt for API calls, using a chat-like format.
        Will not tokenize the message because APIs will usually handle this.
        """
        message = {"role": "user", "content": doc.query}

        if (
            self.system_prompt is not None or doc.instruction is not None
        ):  # We add system prompt and instruction jointly if possible
            system_prompt = self.system_prompt if self.system_prompt is not None else ""
            instruction = doc.instruction if doc.instruction is not None else ""
            system_prompt_message = {"role": "system", "content": system_prompt + instruction}
            message = [system_prompt_message, message]
        else:
            message = [message]

        return message

    def _prepare_chat_template(self, doc: Doc) -> str:
        """Prepare prompt using chat template format."""
        messages = []

        system_content = []
        # Add system prompt if available
        if self.system_prompt is not None:
            system_content.append(self.system_prompt)
        if doc.instruction is not None:
            system_content.append(doc.instruction)

        if len(system_content) > 0:
            messages.append({"role": "system", "content": "\n".join(system_content)})

        # Add few-shot examples
        for fewshot_sample in doc.fewshot_samples:
            query = self._extract_query(fewshot_sample.query, fewshot_sample.instruction)

            messages.append({"role": "user", "content": query})
            messages.append({"role": "assistant", "content": fewshot_sample.get_golds()[0]})

        # Add main query
        query = self._extract_query(doc.query, doc.instruction)
        messages.append({"role": "user", "content": query})

        assert self.tokenizer is not None, "Tokenizer must be set for chat template formatting."

        return self.tokenizer.apply_chat_template(
            messages,
            tokenize=False,
            add_generation_prompt=True,
        )

    def _prepare_plain_text(self, doc: Doc) -> str:
        """Prepare prompt using plain text format."""
        parts = []

        # Add system prompt if available
        if self.system_prompt is not None:
            parts.append(self.system_prompt)

        if doc.instruction is not None:
            parts.append(doc.instruction)

        # Add few-shot examples
        for fewshot_sample in doc.fewshot_samples:
            query = self._extract_query(fewshot_sample.query, fewshot_sample.instruction)
            parts.append(query + " " + fewshot_sample.get_golds()[0].strip())

        # Add main query
        query = self._extract_query(doc.query, doc.instruction)
        parts.append(query)

        return "\n\n".join(parts)

    def _extract_query(self, query: str, instruction: str | None) -> str:
        """Extract query content, removing instruction prefix if appropriate."""
        if instruction is not None:
            if query.startswith(instruction):
                return query[len(instruction) :].strip()
            else:
<<<<<<< HEAD
                return query
        return query
=======
                examples.append(self.doc_to_text(ex, return_instructions=False) + self.doc_to_target(ex))

        # Actual example
        if use_chat_template:
            examples.append({"role": "user", "content": content})
        else:
            examples.append(content)

        # System prompt and instruction
        if use_chat_template:
            # We add the instruction to the first example
            examples[0]["content"] = instruction + examples[0]["content"]
            if system_prompt is not None:  # We add system prompt if available
                examples.insert(0, {"role": "system", "content": system_prompt})
            return examples
        else:
            system_prompt = system_prompt if system_prompt is not None else ""
            output = system_prompt + instruction + "\n\n".join(examples)
            if output == "\n\n":
                return ""
            return output
>>>>>>> 0ba8812f


@dataclass
class FewShotSelectionMethod:
    sorting: str  # sorting method for the overall few shot pool (balanced, random, sequential)
    with_sampling: bool  # samples item randomly from the few shot pool
    fewshotpool_unique: bool  # set to true if you are CERTAIN there is no intersection between the few shot pool and your evaluation set


class FewShotSelection(Enum):
    balanced = FewShotSelectionMethod(sorting="balanced", with_sampling=False, fewshotpool_unique=False)
    random = FewShotSelectionMethod(sorting="random", with_sampling=False, fewshotpool_unique=False)
    sequential = FewShotSelectionMethod(sorting="sequential", with_sampling=False, fewshotpool_unique=False)
    random_sampling_from_train = FewShotSelectionMethod(sorting="random", with_sampling=True, fewshotpool_unique=True)
    random_sampling = FewShotSelectionMethod(sorting="random", with_sampling=True, fewshotpool_unique=False)


ALLOWED_SELECTIONS = FewShotSelection._member_names_


class FewShotSampler:
    def __init__(self, task: "LightevalTask"):
        self.task = task

        few_shots_select = task.fewshot_selection
        if few_shots_select is None:
            few_shots_select = "balanced"

        if few_shots_select not in ALLOWED_SELECTIONS:
            raise ValueError(
                f"few_shots_select must be one of f{','.join(ALLOWED_SELECTIONS[:-1])} or {ALLOWED_SELECTIONS[-1]}, not {few_shots_select}"
            )

        self.few_shots_select = FewShotSelection[few_shots_select]
        self.few_shots_split = task.fewshot_split

        self._fewshot_cache = {}

    def sample_fewshot_examples(
        self,
        num_fewshot: int,
        variance_seed: int,
        sampler: random.Random | None = None,
        formatted_doc: Doc | None = None,
    ) -> list[Doc]:
        if num_fewshot == 0:
            return []

        self._init_fewshot_pool(num_fewshot=num_fewshot, variance_seed=variance_seed)
        samples = self._sample_from_pool(num_fewshot=num_fewshot, variance_seed=variance_seed, sampler=sampler)

        # get rid of the doc that's the one we're evaluating, if it's in the fewshot
        return [x for x in samples if x != formatted_doc][:num_fewshot]

    def _init_fewshot_pool(
        self,
        num_fewshot: int,
        variance_seed: int,
    ):
        # If there is no cache, we initialize it
        if variance_seed not in self._fewshot_cache:
            if self.few_shots_select.value.sorting == "sequential":
                self._init_fewshot_sampling_sequential(num_fewshot=num_fewshot, variance_seed=variance_seed)
            elif self.few_shots_select.value.sorting == "random":
                self._init_fewshot_sampling_random(variance_seed=variance_seed)
            elif self.few_shots_select.value.sorting == "balanced":
                self._init_fewshot_sampling_balanced(num_fewshot=num_fewshot, variance_seed=variance_seed)
            else:
                raise Exception("No correct few shot strategy selected - but this point should not be reachable.")

    def _sample_from_pool(self, variance_seed: int, num_fewshot: int, sampler: random.Random) -> list:
        if self.few_shots_select.value.with_sampling and sampler is not None:
            if self.few_shots_select.value.fewshotpool_unique:
                # This functionality is here for compatibility with the harness few shot system.
                # It assumes (in some cases) that there is no intersection between the few shot pool and the actual
                # eval examples, and therefore samples only `num_fewshot` (see Task.fewshot_examples)
                return sampler.sample(self._fewshot_cache[variance_seed], num_fewshot)
            else:  # we don't reach this yet but let's add it for future use cases
                return sampler.sample(self._fewshot_cache[variance_seed], num_fewshot + 1)
        else:
            return self._fewshot_cache[variance_seed]

    def _init_fewshot_sampling_sequential(self, num_fewshot: int, variance_seed: int):
        # No balancing of the few-shot examples, we take the first items of the set
        # We rotate by num_fewshot * seed (seed >= 0) to be able to have different series of sequential few-shots
        fewshotpool = self.task.fewshot_docs()
        for _ in range(num_fewshot * variance_seed):
            fewshotpool.append(fewshotpool.pop(0))
        self._fewshot_cache[variance_seed] = fewshotpool  # Store few shot examples

    def _init_fewshot_sampling_random(self, variance_seed: int):
        fewshotpool = list(self.task.fewshot_docs())
        if variance_seed == 0:
            self._fewshot_cache[variance_seed] = fewshotpool
        else:  # we shuffle
            rnd = random.Random(variance_seed)
            rnd.shuffle(fewshotpool)
            self._fewshot_cache[variance_seed] = fewshotpool

    def _init_fewshot_sampling_balanced(
        self,
        num_fewshot: int,
        variance_seed: int,
    ):
        fewshotpool = self.task.fewshot_docs()

        random.seed(variance_seed)

        # Build up balanced selection based on fewshot_sorting_class
        # (or the gold target, if the class is undefined)
        label_to_instances = defaultdict(list)
        for instance in fewshotpool:
            target = instance.fewshot_sorting_class or as_list(instance.get_golds())[0]
            label_to_instances[target].append(instance)

        # Sort by counts of class labels
        counts_to_labels = defaultdict(list)
        for label, instances in sorted(label_to_instances.items()):
            counts_to_labels[len(instances)].append(label)

        sorted_labels = []
        # Sort the labels by the number of Instances that belong to them
        for count in sorted(counts_to_labels, reverse=True):
            labels = counts_to_labels[count]
            # Break ties by randomly shuffling labels that have the same number of Instances
            random.shuffle(labels)
            sorted_labels.extend(labels)

        examples = []
        num_instances_to_sample = min(
            len(fewshotpool), num_fewshot + 1
        )  # We add 1 to be able to sample for the test set and remove later the doc we are testing on
        labels_iterable = cycle(sorted_labels)
        while num_instances_to_sample > 0:
            next_label = next(labels_iterable, None)
            if not next_label:
                break

            instances = label_to_instances[next_label]
            # If there are no instances to sample for this particular label, skip it.
            if len(instances) == 0:
                continue

            # Randomly sample without replacement
            examples.append(instances.pop(random.randrange(len(instances))))
            num_instances_to_sample -= 1

        self._fewshot_cache[variance_seed] = examples  # Store few shot examples

    def get_fewshot_seeds(self, few_shot_iterations: int = None) -> list[int]:
        """Return a list of seeds for sampling several times the few shots"""
        # todo @saylortwift: check which seed for bb
        if few_shot_iterations <= 1:
            return [0]
        seeds = range(few_shot_iterations)
        logger.warning(f"Running {self.task.name} with {few_shot_iterations} few-shot iterations.")
        return seeds<|MERGE_RESOLUTION|>--- conflicted
+++ resolved
@@ -104,15 +104,9 @@
         """Prepare prompt using chat template format."""
         messages = []
 
-        system_content = []
         # Add system prompt if available
         if self.system_prompt is not None:
-            system_content.append(self.system_prompt)
-        if doc.instruction is not None:
-            system_content.append(doc.instruction)
-
-        if len(system_content) > 0:
-            messages.append({"role": "system", "content": "\n".join(system_content)})
+            messages.append({"role": "system", "content": self.system_prompt})
 
         # Add few-shot examples
         for fewshot_sample in doc.fewshot_samples:
@@ -124,6 +118,9 @@
         # Add main query
         query = self._extract_query(doc.query, doc.instruction)
         messages.append({"role": "user", "content": query})
+
+        if doc.instruction is not None:
+            messages[0]["content"] = doc.instruction + messages[0]["content"]
 
         assert self.tokenizer is not None, "Tokenizer must be set for chat template formatting."
 
@@ -161,32 +158,8 @@
             if query.startswith(instruction):
                 return query[len(instruction) :].strip()
             else:
-<<<<<<< HEAD
                 return query
         return query
-=======
-                examples.append(self.doc_to_text(ex, return_instructions=False) + self.doc_to_target(ex))
-
-        # Actual example
-        if use_chat_template:
-            examples.append({"role": "user", "content": content})
-        else:
-            examples.append(content)
-
-        # System prompt and instruction
-        if use_chat_template:
-            # We add the instruction to the first example
-            examples[0]["content"] = instruction + examples[0]["content"]
-            if system_prompt is not None:  # We add system prompt if available
-                examples.insert(0, {"role": "system", "content": system_prompt})
-            return examples
-        else:
-            system_prompt = system_prompt if system_prompt is not None else ""
-            output = system_prompt + instruction + "\n\n".join(examples)
-            if output == "\n\n":
-                return ""
-            return output
->>>>>>> 0ba8812f
 
 
 @dataclass
