--- conflicted
+++ resolved
@@ -21,22 +21,17 @@
 # SOFTWARE.
 
 import json
-<<<<<<< HEAD
 from dataclasses import asdict, dataclass, field
 from enum import Enum
-from typing import Optional, Union
-=======
-from dataclasses import asdict, dataclass
-from enum import Enum, auto
-from typing import TYPE_CHECKING, NamedTuple, Optional, Union
-
-from huggingface_hub import TextGenerationInputGrammarType
->>>>>>> 9771f3a0
+from typing import TYPE_CHECKING, Optional, Union
 
 from lighteval.utils.utils import as_list
 
 
-<<<<<<< HEAD
+if TYPE_CHECKING:
+    from PIL.Image import Image
+
+
 class SamplingMethod(str, Enum):
     """
     Enum representing different sampling methods for text generation.
@@ -44,145 +39,6 @@
 
     GENERATIVE = "GENERATIVE"
     LOGPROBS = "LOGPROBS"
-=======
-if TYPE_CHECKING:
-    from PIL.Image import Image
-
-
-class RequestType(Enum):
-    LOGLIKELIHOOD = auto()
-    LOGLIKELIHOOD_SINGLE_TOKEN = auto()
-    LOGLIKELIHOOD_ROLLING = auto()
-    GREEDY_UNTIL = auto()
-    GREEDY_UNTIL_MULTI_TURN = auto()
-
-
-@dataclass
-class Request:
-    """
-    Represents a request for a specific task, example and request within that
-    example in the evaluation process.
-    For example in the task "boolq", the example "Is the sun hot?" and the
-    requests for that example "Is the sun hot? Yes" and "Is the sun hot? No".
-
-    Attributes:
-        task_name (str): The name of the task.
-        sample_index (int): The index of the example.
-        request_index (int): The index of the request.
-        context (str): The context for the request.
-        metric_categories (list[MetricCategory]): All the metric categories which concern this request
-    """
-
-    task_name: str
-    sample_index: int
-    request_index: int
-    context: str
-    metric_categories: list["MetricCategory"]  # noqa F821
-
-
-@dataclass
-class LoglikelihoodRequest(Request):
-    """
-    Represents a request for log-likelihood evaluation.
-
-    Attributes:
-        choice (str): The choice to evaluate the log-likelihood for.
-        request_type (RequestType): The type of the request (LOGLIKELIHOOD).
-    """
-
-    choice: str
-    request_type = RequestType.LOGLIKELIHOOD
-    tokenized_context: list[int] = None
-    tokenized_continuation: list[int] = None
-    images: Optional[list["Image"]] = None
-
-
-@dataclass
-class LoglikelihoodSingleTokenRequest(Request):
-    """
-    Represents a request for calculating the log-likelihood of a single token.
-    Faster because we can get all the loglikelihoods in one pass.
-
-    Attributes:
-        choices (list[str]): The list of token choices.
-        request_type (RequestType): The type of the request.
-    """
-
-    choices: list[str]
-    request_type = RequestType.LOGLIKELIHOOD_SINGLE_TOKEN
-    tokenized_context: list[int] = None
-    tokenized_continuation: list[int] = None
-    images: Optional[list["Image"]] = None
-
-
-@dataclass
-class LoglikelihoodRollingRequest(Request):
-    """
-    Represents a request for log-likelihood rolling evaluation.
-
-    Inherits from the base Request class.
-    """
-
-    request_type = RequestType.LOGLIKELIHOOD_ROLLING
-    tokenized_context: list[int] = None
-    tokenized_continuation: list[int] = None
-    images: Optional[list["Image"]] = None
-
-
-@dataclass
-class GreedyUntilRequest(Request):
-    """
-    Represents a request for generating text using the Greedy-Until algorithm.
-
-    Attributes:
-        stop_sequence (str): The sequence of tokens that indicates when to stop generating text.
-        generation_size (int): The maximum number of tokens to generate.
-        generation_grammar (TextGenerationInputGrammarType): The grammar to generate completion according to.
-            Currently only available for TGI models.
-        request_type (RequestType): The type of the request, set to RequestType.GREEDY_UNTIL.
-    """
-
-    stop_sequence: Union[str, tuple[str], list[str]]
-    generation_size: Union[int, None]
-    generation_grammar: Union[TextGenerationInputGrammarType, None] = None
-    request_type = RequestType.GREEDY_UNTIL
-    tokenized_context: list[int] = None
-    num_samples: int = None
-    do_sample: bool = False
-    use_logits: bool = False
-    images: Optional[list["Image"]] = None
-
-
-@dataclass
-class GreedyUntilMultiTurnRequest(Request):
-    """
-    Represents a request for generating text using the Greedy-Until algorithm.
-
-    Attributes:
-        stop_sequence (str): The sequence of tokens that indicates when to stop generating text.
-        generation_size (int): The maximum number of tokens to generate.
-        request_type (RequestType): The type of the request, set to RequestType.GREEDY_UNTIL.
-    """
-
-    stop_sequence: str
-    generation_size: int
-    request_type = RequestType.GREEDY_UNTIL_MULTI_TURN
-    use_logits: bool = False
-    images: Optional[list["Image"]] = None
-
-
-class SampleUid(NamedTuple):
-    """
-    Represents the identifier for an example in a task.
-
-    Attributes:
-        task_name (str): The name of the task in `name|num_fewshot` format.
-        doc_id_seed (str): The document id with the seed used for few_shot appended at the end.
-    """
-
-    task_name: str
-    doc_id_seed: str
->>>>>>> 9771f3a0
 
 
 @dataclass(slots=True)
@@ -203,6 +59,8 @@
     task_name: str = ""
     system_prompt: str | None = None  # system prompt to use for the model, if any
     full_prompt: Optional[str] = None  # full prompt to use for the model, if any
+    # For multi-modal tasks
+    images: Optional[list["Image"]] = None
 
     # For few-shot
     instruction: Optional[str] = ""
@@ -217,7 +75,6 @@
     # The uncoditioned query shouldn't contain any information about the task, thus usually it's empty string or 'Answer:'.
     unconditioned_query: Optional[str] = None
 
-<<<<<<< HEAD
     original_query: str | None = None  # the query before preprocessing, if stored
 
     fewshot_samples: list = field(default_factory=list)
@@ -230,10 +87,6 @@
     use_logits: bool = False  # whether to use logits for the generation or not
     num_samples: int = 1  # number of samples to generate for each sample
     generation_grammar: None = None
-=======
-    # For multi-modal tasks
-    images: Optional[list["Image"]] = None
->>>>>>> 9771f3a0
 
     def __post_init__(self):
         if self.instruction is None:
