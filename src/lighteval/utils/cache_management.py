--- conflicted
+++ resolved
@@ -152,6 +152,7 @@
 
         Args:
             task_name: Name of the task
+            task_hash: Hash of the task config, obtainable with self.get_task_hash
             sample_type: Type of samples being cached
 
         Returns:
@@ -201,16 +202,11 @@
         elif sample_type == SampleType.PREDICTIONS:
             return asdict(result)
 
-<<<<<<< HEAD
     def get_notcached_samples(
         self, docs: List[Doc], sample_type: SampleType, sampling_method: SamplingMethod
     ) -> Tuple[List[Doc], Set]:
         """
         Identify which docs need processing based on cached indices.
-=======
-    def get_notcached_samples(self, docs: List[Doc], sample_type: SampleType) -> Tuple[List[Doc], Set]:
-        """Identify which docs need processing based on cached indices.
->>>>>>> 7ed2636e
 
         Returns:
             Tuple of (docs_not_cached, tasks_with_cached_samples) where
@@ -323,14 +319,9 @@
             ]
 
 
-<<<<<<< HEAD
 def cached(cache_type_name: str, sampling_method: SamplingMethod = None):  # noqa C901
     """
     Decorator to cache method results based on Doc inputs.
-=======
-def cached(cache_type_name: str):  # noqa C901
-    """Decorator to cache method results based on Doc inputs.
->>>>>>> 7ed2636e
 
     Args:
         cache_type_name: Type of cache ("tokenization" or "predictions")
