--- conflicted
+++ resolved
@@ -27,19 +27,14 @@
 from huggingface_hub.hf_api import DatasetInfo
 
 
-<<<<<<< HEAD
-@pytest.fixture
-def testing_empty_hf_org_id():
-    org_id = "lighteval-tests"
-    token = os.getenv("HF_TEST_TOKEN")
-    os.environ["HF_TOKEN"] = token
-=======
 TESTING_EMPTY_HF_ORG_ID = "lighteval-tests"
 
->>>>>>> db73c2c6
 
 @pytest.fixture
 def testing_empty_hf_org_id(org_id: str = TESTING_EMPTY_HF_ORG_ID):
+    token = os.getenv("HF_TEST_TOKEN")
+    os.environ["HF_TOKEN"] = token
+
     def list_repos(org_id: str):
         return list(hf_api.list_models(author=org_id)) + list(hf_api.list_datasets(author=org_id))
 
