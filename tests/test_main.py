# MIT License

# Copyright (c) 2024 The HuggingFace Team

# Permission is hereby granted, free of charge, to any person obtaining a copy
# of this software and associated documentation files (the "Software"), to deal
# in the Software without restriction, including without limitation the rights
# to use, copy, modify, merge, publish, distribute, sublicense, and/or sell
# copies of the Software, and to permit persons to whom the Software is
# furnished to do so, subject to the following conditions:

# The above copyright notice and this permission notice shall be included in all
# copies or substantial portions of the Software.

# THE SOFTWARE IS PROVIDED "AS IS", WITHOUT WARRANTY OF ANY KIND, EXPRESS OR
# IMPLIED, INCLUDING BUT NOT LIMITED TO THE WARRANTIES OF MERCHANTABILITY,
# FITNESS FOR A PARTICULAR PURPOSE AND NONINFRINGEMENT. IN NO EVENT SHALL THE
# AUTHORS OR COPYRIGHT HOLDERS BE LIABLE FOR ANY CLAIM, DAMAGES OR OTHER
# LIABILITY, WHETHER IN AN ACTION OF CONTRACT, TORT OR OTHERWISE, ARISING FROM,
# OUT OF OR IN CONNECTION WITH THE SOFTWARE OR THE USE OR OTHER DEALINGS IN THE
# SOFTWARE.

"""This file should be launched using `python -m pytest script_name.py`. It must stay at the same level or above as main"""
import os
from functools import lru_cache, partial
from typing import Callable, List, Literal, Tuple

import pytest
from pytest import approx

from lighteval.main_accelerate import accelerate  # noqa: E402
from tests.reference_scores.reference_task_scores import RESULTS_FULL, RESULTS_LITE  # noqa: E402
from tests.reference_scores.reference_tasks import ALL_SUBSETS


# Set env var for deterministic run of models
os.environ["CUBLAS_WORKSPACE_CONFIG"] = ":4096:8"

# To add new models or tasks, change here
# ! The correct results must be present in reference_task_scores
MODELS = ["gpt2"]
TASKS = ALL_SUBSETS
FULL_TEST = os.environ.get("LIGHTEVAL_FULL_TEST", False)
ModelInput = Tuple[str, str, str, str, Callable[[], dict], float]


# Caching here to avoid re-running predictions for every single test, the size should be >= MODELS
@lru_cache(maxsize=len(MODELS))
def run_model_predictions_full(model: str, tasks: tuple):
    """Runs the full main as a black box, using the input model and tasks, on all samples without parallelism"""
    results = accelerate(
        model_args=f"pretrained={model}",
        tasks=",".join(tasks),
        override_batch_size=1,
        output_dir="",
        dataset_loading_processes=1,
        save_details=True,
<<<<<<< HEAD
        # cache_dir="cache/models",
=======
>>>>>>> 6e2754e6
    )
    return results


@lru_cache(maxsize=len(MODELS))
def run_model_predictions_lite(model: str, tasks: tuple):
    """Runs the full main as a black box, using the input model and tasks, on 10 samples without parallelism"""
    results = accelerate(
        model_args=f"pretrained={model}",
        tasks=",".join(tasks),
        override_batch_size=1,
        output_dir="",
        dataset_loading_processes=1,
        save_details=True,
        max_samples=10,
<<<<<<< HEAD
        # cache_dir="cache/models",
=======
>>>>>>> 6e2754e6
    )
    return results


def generate_test_parameters(tasks: List[str]) -> List[ModelInput]:
    """Generate test parameters for all models and tasks."""

    def generate_model_parameters(
        model: str, test_type: Literal["full", "lite"], prediction_func: Callable
    ) -> List[ModelInput]:
        results = RESULTS_FULL if test_type == "full" else RESULTS_LITE
        return [
            (model, test_type, normalize_eval_name(eval_name), metric, prediction_func, reference)
            for eval_name in tasks
            for metric, reference in results[model][eval_name].items()
        ]

    parameters = []
    for model in MODELS:
        if FULL_TEST:
            # Don't call the function during collection!! Very expensive
            predictions_full = partial(run_model_predictions_full, model, tuple(tasks))
            parameters.extend(generate_model_parameters(model, "full", predictions_full))
        else:
            predictions_lite = partial(run_model_predictions_lite, model, tuple(tasks))
            parameters.extend(generate_model_parameters(model, "lite", predictions_lite))

    return parameters


def normalize_eval_name(eval_name: str) -> str:
    """Normalize evaluation name by removing the last part if it has 4 components."""
    parts = eval_name.split("|")
    return "|".join(parts[:3]) if len(parts) == 4 else eval_name


# generates the model predictions parameters at test collection time
parameters: list[ModelInput] = generate_test_parameters(TASKS)
ids = [f"{model_input[0]}_{model_input[1]}_{model_input[2]}_{model_input[3]}" for model_input in parameters]


@pytest.mark.parametrize("model_input", parameters, ids=ids)
def test_model_prediction(model_input: ModelInput):
    """Evaluates a model on a full task - is parametrized using pytest_generate_test"""
    model_name, test_type, eval_name, metric, get_predictions, reference = model_input
    prediction = get_predictions()["results"][eval_name.replace("|", ":")][metric]
    assert reference == approx(
        prediction, rel=1e-4
    ), f"Model {model_name} on {test_type} samples, for eval {eval_name}, metric {metric} incorrect"


if __name__ == "__main__":
    parameters = generate_test_parameters(TASKS)
    print(parameters)<|MERGE_RESOLUTION|>--- conflicted
+++ resolved
@@ -55,10 +55,6 @@
         output_dir="",
         dataset_loading_processes=1,
         save_details=True,
-<<<<<<< HEAD
-        # cache_dir="cache/models",
-=======
->>>>>>> 6e2754e6
     )
     return results
 
@@ -74,10 +70,6 @@
         dataset_loading_processes=1,
         save_details=True,
         max_samples=10,
-<<<<<<< HEAD
-        # cache_dir="cache/models",
-=======
->>>>>>> 6e2754e6
     )
     return results
 
