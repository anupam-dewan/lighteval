# MIT License

# Copyright (c) 2024 The HuggingFace Team

# Permission is hereby granted, free of charge, to any person obtaining a copy
# of this software and associated documentation files (the "Software"), to deal
# in the Software without restriction, including without limitation the rights
# to use, copy, modify, merge, publish, distribute, sublicense, and/or sell
# copies of the Software, and to permit persons to whom the Software is
# furnished to do so, subject to the following conditions:

# The above copyright notice and this permission notice shall be included in all
# copies or substantial portions of the Software.

# THE SOFTWARE IS PROVIDED "AS IS", WITHOUT WARRANTY OF ANY KIND, EXPRESS OR
# IMPLIED, INCLUDING BUT NOT LIMITED TO THE WARRANTIES OF MERCHANTABILITY,
# FITNESS FOR A PARTICULAR PURPOSE AND NONINFRINGEMENT. IN NO EVENT SHALL THE
# AUTHORS OR COPYRIGHT HOLDERS BE LIABLE FOR ANY CLAIM, DAMAGES OR OTHER
# LIABILITY, WHETHER IN AN ACTION OF CONTRACT, TORT OR OTHERWISE, ARISING FROM,
# OUT OF OR IN CONNECTION WITH THE SOFTWARE OR THE USE OR OTHER DEALINGS IN THE
# SOFTWARE.

from pathlib import Path
from types import ModuleType
from typing import Optional, Union
from unittest.mock import patch

from transformers import AutoTokenizer

from lighteval.logging.evaluation_tracker import EvaluationTracker
from lighteval.models.abstract_model import LightevalModel, ModelConfig
from lighteval.models.model_output import ModelResponse
from lighteval.pipeline import ParallelismManager, Pipeline, PipelineParameters
from lighteval.tasks.lighteval_task import LightevalTask
from lighteval.tasks.registry import Registry
from lighteval.tasks.requests import Doc
from lighteval.utils.imports import is_accelerate_available


class FakeModelConfig(ModelConfig):
    model_name: str = "fake_model"


class FakeModel(LightevalModel):
    """Fake model for testing purposes."""

    def __init__(
        self,
        greedy_until_responses: list[ModelResponse] = [],
        loglikelihood_responses: list[ModelResponse] = [],
        loglikelihood_rolling_responses: list[ModelResponse] = [],
    ):
        self._tokenizer = None
        self.config = FakeModelConfig()
        self.greedy_until_responses = greedy_until_responses
        self.loglikelihood_responses = loglikelihood_responses
        self.loglikelihood_rolling_responses = loglikelihood_rolling_responses

    @property
    def tokenizer(self):
        if self._tokenizer is None:
            self._tokenizer = AutoTokenizer.from_pretrained("gpt2")
        return self._tokenizer

    @property
    def add_special_tokens(self):
        return False

    @property
    def max_length(self) -> int:
        return 2048

    def greedy_until(self, docs: list[Doc]) -> list[ModelResponse]:
        ret_resp, self.greedy_until_responses = (
            self.greedy_until_responses[: len(docs)],
            self.greedy_until_responses[len(docs) :],
        )
        return ret_resp

    def loglikelihood(self, docs: list[Doc]) -> list[ModelResponse]:
        ret_resp, self.loglikelihood_responses = (
            self.loglikelihood_responses[: len(docs)],
            self.loglikelihood_responses[len(docs) :],
        )
        return ret_resp

    def loglikelihood_rolling(self, docs: list[Doc]) -> list[ModelResponse]:
        ret_resp, self.loglikelihood_rolling_responses = (
            self.loglikelihood_rolling_responses[: len(docs)],
            self.loglikelihood_rolling_responses[len(docs) :],
        )
        return ret_resp


def fake_evaluate_task(
    lighteval_task: LightevalTask, lm: FakeModel, max_samples: int = 1, n_fewshot: int = 0, n_fewshot_seeds: int = 1
):
    # Mock the Registry.get_task_dict method

    task_name = f"{lighteval_task.suite[0]}|{lighteval_task.name}"
    task_name_fs = f"{lighteval_task.suite[0]}|{lighteval_task.name}|{n_fewshot}"

    task_dict = {task_name: lighteval_task}
    evaluation_tracker = EvaluationTracker(output_dir="outputs")
    evaluation_tracker.task_config_logger.log(task_dict)
    # Create a mock Registry class

    class FakeRegistry(Registry):
        def __init__(self, tasks: Optional[str], custom_tasks: Optional[Union[str, Path, ModuleType]] = None):
            self.tasks_list = [task_name_fs]
            self.task_to_configs = {task_name_fs: [lighteval_task.config]}

        def load_tasks(self):
            return {task_name_fs: lighteval_task}
<<<<<<< HEAD

        # def get_tasks_configs(self, task: str):
        #    config = lighteval_task.config
        #    config.num_fewshots = n_fewshot
        #    config.full_name = f"{task_name}|{config.num_fewshots}"
        #    return [config]
=======
>>>>>>> 1036929d

    # This is due to logger complaining we have no initialised the accelerator
    # It's hard to mock as it's global singleton
    if is_accelerate_available():
        from accelerate import Accelerator

        Accelerator()

    # This is a bit hacky, because there is no way to run end to end, with
    # dynamic task :(, so we just mock the registry
    with patch("lighteval.pipeline.Registry", FakeRegistry):
        pipeline = Pipeline(
            tasks=task_name,
            pipeline_parameters=PipelineParameters(max_samples=max_samples, launcher_type=ParallelismManager.NONE),
            evaluation_tracker=evaluation_tracker,
            model=lm,
            model_config=None,
        )
        pipeline.evaluate()

    return pipeline.get_results()<|MERGE_RESOLUTION|>--- conflicted
+++ resolved
@@ -112,15 +112,6 @@
 
         def load_tasks(self):
             return {task_name_fs: lighteval_task}
-<<<<<<< HEAD
-
-        # def get_tasks_configs(self, task: str):
-        #    config = lighteval_task.config
-        #    config.num_fewshots = n_fewshot
-        #    config.full_name = f"{task_name}|{config.num_fewshots}"
-        #    return [config]
-=======
->>>>>>> 1036929d
 
     # This is due to logger complaining we have no initialised the accelerator
     # It's hard to mock as it's global singleton
